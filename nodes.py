import os
import tempfile
import torchaudio
import uuid
<<<<<<< HEAD
import sys
import shutil
from collections.abc import Mapping
from datetime import datetime
import gc
from .memory_limiter import limit_gpu_memory

# Apply GPU memory limit immediately after importing
limit_gpu_memory()
=======
import sys
import sys
import shutil
from collections.abc import Mapping
from datetime import datetime
import gc
from .memory_limiter import limit_gpu_memory

>>>>>>> ae7103c2

# Function to find ComfyUI directories
def get_comfyui_temp_dir():
    """Dynamically find the ComfyUI temp directory"""
    # First check using folder_paths if available
    try:
        import folder_paths
        comfy_dir = os.path.dirname(os.path.dirname(os.path.abspath(folder_paths.__file__)))
        temp_dir = os.path.join(comfy_dir, "temp")
        return temp_dir
    except:
        pass
    
    # Try to locate based on current script location
    try:
        # This script is likely in a ComfyUI custom nodes directory
        current_dir = os.path.dirname(os.path.abspath(__file__))
        # Go up until we find the ComfyUI directory
        potential_dir = current_dir
        for _ in range(5):  # Limit to 5 levels up
            if os.path.exists(os.path.join(potential_dir, "comfy.py")):
                return os.path.join(potential_dir, "temp")
            potential_dir = os.path.dirname(potential_dir)
    except:
        pass
    
    # Return None if we can't find it
    return None

# Function to clean up any ComfyUI temp directories
def cleanup_comfyui_temp_directories():
    """Find and clean up any ComfyUI temp directories"""
    comfyui_temp = get_comfyui_temp_dir()
    if not comfyui_temp:
        print("Could not locate ComfyUI temp directory")
        return
    
    comfyui_base = os.path.dirname(comfyui_temp)
    
    # Check for the main temp directory
    if os.path.exists(comfyui_temp):
        try:
            shutil.rmtree(comfyui_temp)
            print(f"Removed ComfyUI temp directory: {comfyui_temp}")
        except Exception as e:
            print(f"Could not remove {comfyui_temp}: {str(e)}")
            # If we can't remove it, try to rename it
            try:
                backup_name = f"{comfyui_temp}_backup_{uuid.uuid4().hex[:8]}"
                os.rename(comfyui_temp, backup_name)
                print(f"Renamed {comfyui_temp} to {backup_name}")
            except:
                pass
    
    # Find and clean up any backup temp directories
    try:
        all_directories = [d for d in os.listdir(comfyui_base) if os.path.isdir(os.path.join(comfyui_base, d))]
        for dirname in all_directories:
            if dirname.startswith("temp_backup_"):
                backup_path = os.path.join(comfyui_base, dirname)
                try:
                    shutil.rmtree(backup_path)
                    print(f"Removed backup temp directory: {backup_path}")
                except Exception as e:
                    print(f"Could not remove backup dir {backup_path}: {str(e)}")
    except Exception as e:
        print(f"Error cleaning up temp directories: {str(e)}")

# Create a module-level function to set up system-wide temp directory
def init_temp_directories():
    """Initialize global temporary directory settings"""
    # First clean up any existing temp directories
    cleanup_comfyui_temp_directories()
    
    # Generate a unique base directory for this module
    system_temp = tempfile.gettempdir()
    unique_id = str(uuid.uuid4())[:8]
    temp_base_path = os.path.join(system_temp, f"latentsync_{unique_id}")
    os.makedirs(temp_base_path, exist_ok=True)
    
    # Override environment variables that control temp directories
    os.environ['TMPDIR'] = temp_base_path
    os.environ['TEMP'] = temp_base_path
    os.environ['TMP'] = temp_base_path
    
    # Force Python's tempfile module to use our directory
    tempfile.tempdir = temp_base_path
    
    # Final check for ComfyUI temp directory
    comfyui_temp = get_comfyui_temp_dir()
    if comfyui_temp and os.path.exists(comfyui_temp):
        try:
            shutil.rmtree(comfyui_temp)
            print(f"Removed ComfyUI temp directory: {comfyui_temp}")
        except Exception as e:
            print(f"Could not remove {comfyui_temp}, trying to rename: {str(e)}")
            try:
                backup_name = f"{comfyui_temp}_backup_{unique_id}"
                os.rename(comfyui_temp, backup_name)
                print(f"Renamed {comfyui_temp} to {backup_name}")
                # Try to remove the renamed directory as well
                try:
                    shutil.rmtree(backup_name)
                    print(f"Removed renamed temp directory: {backup_name}")
                except:
                    pass
            except:
                print(f"Failed to rename {comfyui_temp}")
    
    print(f"Set up system temp directory: {temp_base_path}")
    return temp_base_path

# Function to clean up everything when the module exits
def module_cleanup():
    """Clean up all resources when the module is unloaded"""
    global MODULE_TEMP_DIR
    
    # Clean up our module temp directory
    if MODULE_TEMP_DIR and os.path.exists(MODULE_TEMP_DIR):
        try:
            shutil.rmtree(MODULE_TEMP_DIR, ignore_errors=True)
            print(f"Cleaned up module temp directory: {MODULE_TEMP_DIR}")
        except:
            pass
    
    # Do a final sweep for any ComfyUI temp directories
    cleanup_comfyui_temp_directories()

# Call this before anything else
MODULE_TEMP_DIR = init_temp_directories()

# Register the cleanup handler to run when Python exits
import atexit
atexit.register(module_cleanup)

# Now import regular dependencies
import math
import torch
import random
import torchaudio
import folder_paths
import numpy as np
import platform
import subprocess
import importlib.util
import importlib.machinery
import argparse
from omegaconf import OmegaConf
from PIL import Image
from decimal import Decimal, ROUND_UP
import requests

# Modify folder_paths module to use our temp directory
if hasattr(folder_paths, "get_temp_directory"):
    original_get_temp = folder_paths.get_temp_directory
    folder_paths.get_temp_directory = lambda: MODULE_TEMP_DIR
else:
    # Add the function if it doesn't exist
    setattr(folder_paths, 'get_temp_directory', lambda: MODULE_TEMP_DIR)

def import_inference_script(script_path):
    """Import a Python file as a module using its file path."""
    if not os.path.exists(script_path):
        raise ImportError(f"Script not found: {script_path}")

    module_name = "latentsync_inference"
    spec = importlib.util.spec_from_file_location(module_name, script_path)
    if spec is None:
        raise ImportError(f"Failed to create module spec for {script_path}")

    module = importlib.util.module_from_spec(spec)
    sys.modules[module_name] = module

    try:
        spec.loader.exec_module(module)
    except Exception as e:
        del sys.modules[module_name]
        raise ImportError(f"Failed to execute module: {str(e)}")

    return module

def check_ffmpeg():
    try:
        if platform.system() == "Windows":
            # Check if ffmpeg exists in PATH
            ffmpeg_path = shutil.which("ffmpeg.exe")
            if ffmpeg_path is None:
                # Look for ffmpeg in common locations
                possible_paths = [
                    os.path.join(os.environ.get("ProgramFiles", "C:\\Program Files"), "ffmpeg", "bin"),
                    os.path.join(os.environ.get("ProgramFiles(x86)", "C:\\Program Files (x86)"), "ffmpeg", "bin"),
                    os.path.join(os.path.dirname(os.path.abspath(__file__)), "ffmpeg", "bin"),
                ]
                for path in possible_paths:
                    if os.path.exists(os.path.join(path, "ffmpeg.exe")):
                        # Add to PATH
                        os.environ["PATH"] = path + os.pathsep + os.environ.get("PATH", "")
                        return True
                print("FFmpeg not found. Please install FFmpeg and add it to PATH")
                return False
            return True
        else:
            subprocess.run(["ffmpeg", "-version"], capture_output=True, check=True)
            return True
    except (subprocess.CalledProcessError, FileNotFoundError):
        print("FFmpeg not found. Please install FFmpeg")
        return False

def check_and_install_dependencies():
    if not check_ffmpeg():
        raise RuntimeError("FFmpeg is required but not found")

    required_packages = [
        'omegaconf',
        'pytorch_lightning',
        'transformers',
        'accelerate',
        'huggingface_hub',
        'einops',
        'diffusers',
        'ffmpeg-python' 
    ]

    # Create a flag file to remember we've already installed packages
    user_home = os.path.expanduser("~")
    dependencies_installed_flag = os.path.join(user_home, ".latentsync16_dependencies_installed")
    
    # Skip installation if we've already done it before
    if os.path.exists(dependencies_installed_flag):
        print("Dependencies already installed from previous run")
        return
        
    def is_package_installed(package_name):
        return importlib.util.find_spec(package_name) is not None

    def install_package(package):
        python_exe = sys.executable
        try:
            subprocess.check_call([python_exe, '-m', 'pip', 'install', package],
                                    stdout=subprocess.PIPE,
                                    stderr=subprocess.PIPE)
            print(f"Successfully installed {package}")
        except subprocess.CalledProcessError as e:
            print(f"Error installing {package}: {str(e)}")
            raise RuntimeError(f"Failed to install required package: {package}")

    missing_packages = []
    for package in required_packages:
        if not is_package_installed(package):
            missing_packages.append(package)
    
    if missing_packages:
        print(f"Installing missing dependencies: {', '.join(missing_packages)}")
        for package in missing_packages:
            try:
                install_package(package)
            except Exception as e:
                print(f"Warning: Failed to install {package}: {str(e)}")
                raise
    else:
        print("All dependencies are already installed")
    
    # Create flag file to remember we've installed packages
    try:
        with open(dependencies_installed_flag, "w") as f:
            f.write("Dependencies installed on " + str(datetime.now()))
        print("Recorded dependencies installation status")
    except:
        print("Failed to create dependencies flag file - might reinstall next time")

def normalize_path(path):
    """Normalize path to handle spaces and special characters"""
    return os.path.normpath(path).replace('\\', '/')

def get_ext_dir(subpath=None, mkdir=False):
    """Get extension directory path, optionally with a subpath"""
    # Get the directory containing this script
    dir = os.path.dirname(os.path.abspath(__file__))
    
    # Special case for temp directories
    if subpath and ("temp" in subpath.lower() or "tmp" in subpath.lower()):
        # Use our global temp directory instead
        global MODULE_TEMP_DIR
        sub_temp = os.path.join(MODULE_TEMP_DIR, subpath)
        if mkdir and not os.path.exists(sub_temp):
            os.makedirs(sub_temp, exist_ok=True)
        return sub_temp
    
    if subpath is not None:
        dir = os.path.join(dir, subpath)

    if mkdir and not os.path.exists(dir):
        os.makedirs(dir, exist_ok=True)
    
    return dir

def download_model(url, save_path):
    """Download a model from a URL and save it to the specified path."""
    os.makedirs(os.path.dirname(save_path), exist_ok=True)
    response = requests.get(url, stream=True)
    with open(save_path, "wb") as f:
        for chunk in response.iter_content(chunk_size=8192):
            f.write(chunk)

def pre_download_models():
    """Pre-download all required models and cache them properly."""
    models = {
        "s3fd-e19a316812.pth": "https://huggingface.co/vinthony/SadTalker/resolve/main/hub/checkpoints/s3fd-619a316812.pth",
        # Add other models here
    }

    # Use a persistent location for model cache instead of temporary directory
    # This ensures models are downloaded only once across all runs
    user_home = os.path.expanduser("~")
    persistent_cache_dir = os.path.join(user_home, ".latentsync16_models")
    os.makedirs(persistent_cache_dir, exist_ok=True)
    
    for model_name, url in models.items():
        save_path = os.path.join(persistent_cache_dir, model_name)
        if not os.path.exists(save_path):
            print(f"Model {model_name} not found in cache. Downloading...")
            try:
                download_model(url, save_path)
                print(f"Successfully downloaded {model_name} to {save_path}")
            except Exception as e:
                print(f"Error downloading {model_name}: {str(e)}")
                print(f"You may need to download it manually from {url}")
        else:
            print(f"Model {model_name} already exists in cache at {save_path}")
    
    # Return the cache directory so we can use it later
    return persistent_cache_dir

def get_latentsync_config_path(cur_dir):
    """Automatically detect the best config file for LatentSync version"""
    # Try 1.6 config first (512x512)
    config_512 = os.path.join(cur_dir, "configs", "unet", "stage2_512.yaml")
    if os.path.exists(config_512):
        print("Using LatentSync 1.6 config (512x512)")
        return config_512
    
    # Fallback to 1.5 config (256x256)
    config_256 = os.path.join(cur_dir, "configs", "unet", "stage2.yaml")
    if os.path.exists(config_256):
        print("Using LatentSync 1.5 config (256x256)")
        return config_256
    
    # If neither exists, default to 1.6
    print("Config files not found, defaulting to LatentSync 1.6 config")
    return config_512

def setup_models():
    """Setup and pre-download all required models."""
    # Pre-download additional models to a persistent location
    persistent_cache_dir = pre_download_models()

    # Existing setup logic for LatentSync models
    cur_dir = get_ext_dir()
    ckpt_dir = os.path.join(cur_dir, "checkpoints")
    whisper_dir = os.path.join(ckpt_dir, "whisper")
    os.makedirs(ckpt_dir, exist_ok=True)
    os.makedirs(whisper_dir, exist_ok=True)

    # Create a temp_downloads directory in our system temp
    temp_downloads = os.path.join(MODULE_TEMP_DIR, "downloads")
    os.makedirs(temp_downloads, exist_ok=True)
    
    unet_path = os.path.join(ckpt_dir, "latentsync_unet.pt")
    whisper_path = os.path.join(whisper_dir, "tiny.pt")

    # Check if models exist in the persistent cache first and copy them if needed
    cache_unet_path = os.path.join(persistent_cache_dir, "latentsync_unet.pt")
    cache_whisper_path = os.path.join(persistent_cache_dir, "whisper/tiny.pt")
    
    if os.path.exists(cache_unet_path) and not os.path.exists(unet_path):
        print(f"Copying unet model from cache {cache_unet_path} to {unet_path}")
        shutil.copy2(cache_unet_path, unet_path)
    
    if os.path.exists(cache_whisper_path) and not os.path.exists(whisper_path):
        print(f"Copying whisper model from cache {cache_whisper_path} to {whisper_path}")
        os.makedirs(os.path.dirname(whisper_path), exist_ok=True)
        shutil.copy2(cache_whisper_path, whisper_path)

    # Only download if models aren't in the working directory and weren't in the cache
    if not (os.path.exists(unet_path) and os.path.exists(whisper_path)):
        print("Downloading required LatentSync 1.6 model checkpoints... This may take a while.")
        try:
            from huggingface_hub import snapshot_download
            
            # Download to the persistent cache first
            snapshot_download(repo_id="ByteDance/LatentSync-1.6",
                            allow_patterns=["latentsync_unet.pt", "whisper/tiny.pt"],
                            local_dir=persistent_cache_dir, 
                            local_dir_use_symlinks=False,
                            cache_dir=temp_downloads)
            
            # Then copy to the working directory if needed
            if not os.path.exists(unet_path) and os.path.exists(os.path.join(persistent_cache_dir, "latentsync_unet.pt")):
                shutil.copy2(os.path.join(persistent_cache_dir, "latentsync_unet.pt"), unet_path)
            
            cache_whisper_tiny = os.path.join(persistent_cache_dir, "whisper/tiny.pt")
            if not os.path.exists(whisper_path) and os.path.exists(cache_whisper_tiny):
                os.makedirs(os.path.dirname(whisper_path), exist_ok=True)
                shutil.copy2(cache_whisper_tiny, whisper_path)
                
            print("LatentSync 1.6 model checkpoints downloaded successfully!")
        except Exception as e:
            print(f"Error downloading models: {str(e)}")
            print("\nPlease download models manually:")
            print("1. Visit: https://huggingface.co/ByteDance/LatentSync-1.6")
            print("2. Download: latentsync_unet.pt and whisper/tiny.pt")
            print(f"3. Place them in: {ckpt_dir}")
            print(f"   with whisper/tiny.pt in: {whisper_dir}")
            raise RuntimeError("Model download failed. See instructions above.")

class LatentSyncNode:
    def __init__(self):
        # Make sure our temp directory is the current one
        global MODULE_TEMP_DIR
        if not os.path.exists(MODULE_TEMP_DIR):
            os.makedirs(MODULE_TEMP_DIR, exist_ok=True)
        
        # Ensure ComfyUI temp doesn't exist
        comfyui_temp = "D:\\ComfyUI_windows\\temp"
        if os.path.exists(comfyui_temp):
            backup_name = f"{comfyui_temp}_backup_{uuid.uuid4().hex[:8]}"
            try:
                os.rename(comfyui_temp, backup_name)
            except:
                pass
        
        check_and_install_dependencies()
        setup_models()

    @classmethod
    def INPUT_TYPES(s):
        return {"required": {
                    "images": ("IMAGE",),
                    "audio": ("AUDIO", ),
                    "seed": ("INT", {"default": 1247}),
                    "lips_expression": ("FLOAT", {"default": 1.5, "min": 1.0, "max": 3.0, "step": 0.1}),
                    "inference_steps": ("INT", {"default": 20, "min": 1, "max": 999, "step": 1}),
                 },}

    CATEGORY = "LatentSyncNode"

    RETURN_TYPES = ("IMAGE", "AUDIO")
    RETURN_NAMES = ("images", "audio") 
    FUNCTION = "inference"

    def process_batch(self, batch, use_mixed_precision=False):
        with torch.cuda.amp.autocast(enabled=use_mixed_precision):
            processed_batch = batch.float() / 255.0
            if len(processed_batch.shape) == 3:
                processed_batch = processed_batch.unsqueeze(0)
            if processed_batch.shape[0] == 3:
                processed_batch = processed_batch.permute(1, 2, 0)
            if processed_batch.shape[-1] == 4:
                processed_batch = processed_batch[..., :3]
            return processed_batch

    def inference(self, images, audio, seed, lips_expression=1.5, inference_steps=20):
        # Use our module temp directory
        global MODULE_TEMP_DIR
        
        # Get GPU capabilities and memory
        device = torch.device('cuda' if torch.cuda.is_available() else 'cpu')
        BATCH_SIZE = 4
        use_mixed_precision = False
        if torch.cuda.is_available():
            gpu_mem = torch.cuda.get_device_properties(0).total_memory
            # Convert to GB
            gpu_mem_gb = gpu_mem / (1024 ** 3)

            # Dynamically adjust batch size based on GPU memory
            if gpu_mem_gb > 20:  # High-end GPUs
                BATCH_SIZE = 32
                enable_tf32 = True
                use_mixed_precision = True
            elif gpu_mem_gb > 8:  # Mid-range GPUs
                BATCH_SIZE = 16
                enable_tf32 = False
                use_mixed_precision = True
            else:  # Lower-end GPUs
                BATCH_SIZE = 8
                enable_tf32 = False
                use_mixed_precision = False

            # Set performance options based on GPU capability
            torch.backends.cudnn.benchmark = True
            if enable_tf32:
                torch.backends.cuda.matmul.allow_tf32 = True
                torch.backends.cudnn.allow_tf32 = True

<<<<<<< HEAD
            # Clear GPU cache before processing and set memory fraction
            torch.cuda.empty_cache()
            limit_gpu_memory()
=======
            # Clear GPU cache before processing and set memory fraction
            torch.cuda.empty_cache()
            limit_gpu_memory()
>>>>>>> ae7103c2

        # Create a run-specific subdirectory in our temp directory
        run_id = ''.join(random.choice("abcdefghijklmnopqrstuvwxyz") for _ in range(5))
        temp_dir = os.path.join(MODULE_TEMP_DIR, f"run_{run_id}")
        os.makedirs(temp_dir, exist_ok=True)
        
        # Ensure ComfyUI temp doesn't exist again (in case something recreated it)
        comfyui_temp = "D:\\ComfyUI_windows\\temp"
        if os.path.exists(comfyui_temp):
            backup_name = f"{comfyui_temp}_backup_{uuid.uuid4().hex[:8]}"
            try:
                os.rename(comfyui_temp, backup_name)
            except:
                pass
        
        temp_video_path = None
        output_video_path = None
        audio_path = None

        try:
            # Create temporary file paths in our system temp directory
            temp_video_path = os.path.join(temp_dir, f"temp_{run_id}.mp4")
            output_video_path = os.path.join(temp_dir, f"latentsync_{run_id}_out.mp4")
            audio_path = os.path.join(temp_dir, f"latentsync_{run_id}_audio.wav")
            
            # Get the extension directory
            cur_dir = os.path.dirname(os.path.abspath(__file__))
            
<<<<<<< HEAD
            # Process input frames entirely on CPU to avoid unnecessary GPU
            # memory usage before inference
            if isinstance(images, list):
                frames_cpu = torch.stack(images).cpu()
            else:
                frames_cpu = images.cpu()

            frames_uint8 = (frames_cpu * 255).to(torch.uint8)
            del frames_cpu
            if torch.cuda.is_available():
                torch.cuda.empty_cache()
=======
            # Process input frames entirely on CPU to avoid unnecessary GPU
            # memory usage before inference
            if isinstance(images, list):
                frames_cpu = torch.stack(images).cpu()
            else:
                frames_cpu = images.cpu()

            frames_uint8 = (frames_cpu * 255).to(torch.uint8)
            del frames_cpu
            if torch.cuda.is_available():
                torch.cuda.empty_cache()
>>>>>>> ae7103c2

            # Process audio with device awareness
            waveform = audio["waveform"].to(device)
            sample_rate = audio["sample_rate"]
            if waveform.dim() == 3:
                waveform = waveform.squeeze(0)

            if sample_rate != 16000:
                new_sample_rate = 16000
                resampler = torchaudio.transforms.Resample(
                    orig_freq=sample_rate,
                    new_freq=new_sample_rate
                ).to(device)
                waveform_16k = resampler(waveform)
                waveform, sample_rate = waveform_16k, new_sample_rate

            # Package resampled audio
            resampled_audio = {
                "waveform": waveform.unsqueeze(0),
                "sample_rate": sample_rate
            }
            
<<<<<<< HEAD
            # Move waveform to CPU for saving
            waveform_cpu = waveform.cpu()
            torchaudio.save(audio_path, waveform_cpu, sample_rate)
            del waveform_cpu
            gc.collect()

            # Write video frames
            try:
                import torchvision.io as io
                io.write_video(temp_video_path, frames_uint8, fps=25, video_codec='h264')
            except TypeError as e:
                # Check if the error is specifically about macro_block_size
                if "macro_block_size" in str(e):
                    import imageio
                    # Use imageio with macro_block_size parameter
                    imageio.mimsave(temp_video_path, frames_uint8.numpy(), fps=25, codec='h264', macro_block_size=1)
                else:
                    # Fall back to original PyAV code for other TypeError issues
                    import av
                    container = av.open(temp_video_path, mode='w')
                    stream = container.add_stream('h264', rate=25)
                    stream.width = frames_uint8.shape[2]
                    stream.height = frames_uint8.shape[1]

                    for frame in frames_uint8:
                        frame = av.VideoFrame.from_ndarray(frame.numpy(), format='rgb24')
                        packet = stream.encode(frame)
                        container.mux(packet)
=======
            # Move waveform to CPU for saving
            waveform_cpu = waveform.cpu()
            torchaudio.save(audio_path, waveform_cpu, sample_rate)
            del waveform_cpu
            gc.collect()

            # Write video frames
            try:
                import torchvision.io as io
                io.write_video(temp_video_path, frames_uint8, fps=25, video_codec='h264')
            except TypeError as e:
                # Check if the error is specifically about macro_block_size
                if "macro_block_size" in str(e):
                    import imageio
                    # Use imageio with macro_block_size parameter
                    imageio.mimsave(temp_video_path, frames_uint8.numpy(), fps=25, codec='h264', macro_block_size=1)
                else:
                    # Fall back to original PyAV code for other TypeError issues
                    import av
                    container = av.open(temp_video_path, mode='w')
                    stream = container.add_stream('h264', rate=25)
                    stream.width = frames_uint8.shape[2]
                    stream.height = frames_uint8.shape[1]

                    for frame in frames_uint8:
                        frame = av.VideoFrame.from_ndarray(frame.numpy(), format='rgb24')
                        packet = stream.encode(frame)
                        container.mux(packet)
>>>>>>> ae7103c2

                    packet = stream.encode(None)
                    container.mux(packet)
                    container.close()

            del frames_uint8
            gc.collect()

            del frames_uint8
            gc.collect()

            # Define paths to required files and configs
            inference_script_path = os.path.join(cur_dir, "scripts", "inference.py")
            config_path = get_latentsync_config_path(cur_dir)
            scheduler_config_path = os.path.join(cur_dir, "configs")
            ckpt_path = os.path.join(cur_dir, "checkpoints", "latentsync_unet.pt")
            whisper_ckpt_path = os.path.join(cur_dir, "checkpoints", "whisper", "tiny.pt")

            # Create config and args
            config = OmegaConf.load(config_path)

            # Set the correct mask image path
            mask_image_path = os.path.join(cur_dir, "latentsync", "utils", "mask.png")
            # Make sure the mask image exists
            if not os.path.exists(mask_image_path):
                # Try to find it in the utils directory directly
                alt_mask_path = os.path.join(cur_dir, "utils", "mask.png")
                if os.path.exists(alt_mask_path):
                    mask_image_path = alt_mask_path
                else:
                    print(f"Warning: Could not find mask image at expected locations")

            # Set mask path in config
            if hasattr(config, "data") and hasattr(config.data, "mask_image_path"):
                config.data.mask_image_path = mask_image_path

            args = argparse.Namespace(
                unet_config_path=config_path,
                inference_ckpt_path=ckpt_path,
                video_path=temp_video_path,
                audio_path=audio_path,
                video_out_path=output_video_path,
                seed=seed,
                inference_steps=inference_steps,
                guidance_scale=lips_expression,  # Using lips_expression for the guidance_scale
                scheduler_config_path=scheduler_config_path,
                whisper_ckpt_path=whisper_ckpt_path,
                device=device,
                batch_size=BATCH_SIZE,
                use_mixed_precision=use_mixed_precision,
                temp_dir=temp_dir,
                mask_image_path=mask_image_path
            )

            # Set PYTHONPATH to include our directories 
            package_root = os.path.dirname(cur_dir)
            if package_root not in sys.path:
                sys.path.insert(0, package_root)
            if cur_dir not in sys.path:
                sys.path.insert(0, cur_dir)

            # Clean GPU cache before inference
            if torch.cuda.is_available():
                torch.cuda.empty_cache()
                
            # Check and prevent ComfyUI temp creation again
            if os.path.exists(comfyui_temp):
                try:
                    os.rename(comfyui_temp, f"{comfyui_temp}_backup_{uuid.uuid4().hex[:8]}")
                except:
                    pass

            # Import the inference module
            inference_module = import_inference_script(inference_script_path)
            
            # Monkey patch any temp directory functions in the inference module
            if hasattr(inference_module, 'get_temp_dir'):
                inference_module.get_temp_dir = lambda *args, **kwargs: temp_dir
                
            # Create subdirectories that the inference module might expect
            inference_temp = os.path.join(temp_dir, "temp")
            os.makedirs(inference_temp, exist_ok=True)
            
<<<<<<< HEAD
            # Run inference without gradient tracking to reduce memory usage
            with torch.inference_mode():
                inference_module.main(config, args)
=======
            # Run inference without gradient tracking to reduce memory usage
            with torch.inference_mode():
                inference_module.main(config, args)
>>>>>>> ae7103c2

            # Clean GPU cache after inference
            if torch.cuda.is_available():
                torch.cuda.empty_cache()

            # Verify output file exists
            if not os.path.exists(output_video_path):
                raise FileNotFoundError(f"Output video not found at: {output_video_path}")
            
            # Read the processed video - ensure it's loaded as CPU tensor
            processed_frames = io.read_video(output_video_path, pts_unit='sec')[0]
            processed_frames = processed_frames.float() / 255.0

            # Ensure audio is on CPU before returning
            if torch.cuda.is_available():
                if hasattr(resampled_audio["waveform"], 'device') and resampled_audio["waveform"].device.type == 'cuda':
                    resampled_audio["waveform"] = resampled_audio["waveform"].cpu()
                if hasattr(processed_frames, 'device') and processed_frames.device.type == 'cuda':
                    processed_frames = processed_frames.cpu()

            return (processed_frames, resampled_audio)

        except Exception as e:
            print(f"Error during inference: {str(e)}")
            import traceback
            traceback.print_exc()
            raise

        finally:
            # Clean up temporary files individually
            for path in [temp_video_path, output_video_path, audio_path]:
                if path and os.path.exists(path):
                    try:
                        os.remove(path)
                        print(f"Removed temporary file: {path}")
                    except Exception as e:
                        print(f"Failed to remove {path}: {str(e)}")

            # Remove temporary run directory
            if temp_dir and os.path.exists(temp_dir):
                try:
                    shutil.rmtree(temp_dir, ignore_errors=True)
                    print(f"Removed run temporary directory: {temp_dir}")
                except Exception as e:
                    print(f"Failed to remove temp run directory: {str(e)}")

            # Clean up any ComfyUI temp directories again (in case they were created during execution)
            cleanup_comfyui_temp_directories()

            # Final GPU cache cleanup
            if torch.cuda.is_available():
                torch.cuda.empty_cache()

class VideoLengthAdjuster:
    @classmethod
    def INPUT_TYPES(s):
        return {
            "required": {
                "images": ("IMAGE",),
                "audio": ("AUDIO",),
                "mode": (["normal", "pingpong", "loop_to_audio"], {"default": "normal"}),
                "fps": ("FLOAT", {"default": 25.0, "min": 1.0, "max": 120.0}),
                "silent_padding_sec": ("FLOAT", {"default": 0.5, "min": 0.1, "max": 3.0, "step": 0.1}),
            }
        }

    CATEGORY = "LatentSyncNode"
    RETURN_TYPES = ("IMAGE", "AUDIO")
    RETURN_NAMES = ("images", "audio")
    FUNCTION = "adjust"

    def adjust(self, images, audio, mode, fps=25.0, silent_padding_sec=0.5):
        waveform = audio["waveform"].squeeze(0)
        sample_rate = int(audio["sample_rate"])
        original_frames = [images[i] for i in range(images.shape[0])] if isinstance(images, torch.Tensor) else images.copy()

        if mode == "normal":
            # Add silent padding to the audio and then trim video to match
            audio_duration = waveform.shape[1] / sample_rate
            
            # Add silent padding to the audio
            silence_samples = math.ceil(silent_padding_sec * sample_rate)
            silence = torch.zeros((waveform.shape[0], silence_samples), dtype=waveform.dtype)
            padded_audio = torch.cat([waveform, silence], dim=1)
            
            # Calculate required frames based on the padded audio
            padded_audio_duration = (waveform.shape[1] + silence_samples) / sample_rate
            required_frames = int(padded_audio_duration * fps)
            
            if len(original_frames) > required_frames:
                # Trim video frames to match padded audio duration
                adjusted_frames = original_frames[:required_frames]
            else:
                # If video is shorter than padded audio, keep all video frames
                # and trim the audio accordingly
                adjusted_frames = original_frames
                required_samples = int(len(original_frames) / fps * sample_rate)
                padded_audio = padded_audio[:, :required_samples]
            
            return (
                torch.stack(adjusted_frames),
                {"waveform": padded_audio.unsqueeze(0), "sample_rate": sample_rate}
            )
            
            # This return statement is no longer needed as it's handled in the updated code

        elif mode == "pingpong":
            video_duration = len(original_frames) / fps
            audio_duration = waveform.shape[1] / sample_rate
            if audio_duration <= video_duration:
                required_samples = int(video_duration * sample_rate)
                silence = torch.zeros((waveform.shape[0], required_samples - waveform.shape[1]), dtype=waveform.dtype)
                adjusted_audio = torch.cat([waveform, silence], dim=1)

                return (
                    torch.stack(original_frames),
                    {"waveform": adjusted_audio.unsqueeze(0), "sample_rate": sample_rate}
                )

            else:
                silence_samples = math.ceil(silent_padding_sec * sample_rate)
                silence = torch.zeros((waveform.shape[0], silence_samples), dtype=waveform.dtype)
                padded_audio = torch.cat([waveform, silence], dim=1)
                total_duration = (waveform.shape[1] + silence_samples) / sample_rate
                target_frames = math.ceil(total_duration * fps)
                reversed_frames = original_frames[::-1][1:-1]  # Remove endpoints
                frames = original_frames + reversed_frames
                while len(frames) < target_frames:
                    frames += frames[:target_frames - len(frames)]
                return (
                    torch.stack(frames[:target_frames]),
                    {"waveform": padded_audio.unsqueeze(0), "sample_rate": sample_rate}
                )

        elif mode == "loop_to_audio":
            # Add silent padding then simple loop
            silence_samples = math.ceil(silent_padding_sec * sample_rate)
            silence = torch.zeros((waveform.shape[0], silence_samples), dtype=waveform.dtype)
            padded_audio = torch.cat([waveform, silence], dim=1)
            total_duration = (waveform.shape[1] + silence_samples) / sample_rate
            target_frames = math.ceil(total_duration * fps)

            frames = original_frames.copy()
            while len(frames) < target_frames:
                frames += original_frames[:target_frames - len(frames)]
            
            return (
                torch.stack(frames[:target_frames]),
                {"waveform": padded_audio.unsqueeze(0), "sample_rate": sample_rate}
            )



# Node Mappings for ComfyUI
NODE_CLASS_MAPPINGS = {
    "LatentSyncNode": LatentSyncNode,
    "VideoLengthAdjuster": VideoLengthAdjuster,
}

# Display Names for ComfyUI
NODE_DISPLAY_NAME_MAPPINGS = {
    "LatentSyncNode": "LatentSync1.6 Node",
    "VideoLengthAdjuster": "Video Length Adjuster",
}<|MERGE_RESOLUTION|>--- conflicted
+++ resolved
@@ -1,917 +1,908 @@
-import os
-import tempfile
-import torchaudio
-import uuid
-<<<<<<< HEAD
-import sys
-import shutil
-from collections.abc import Mapping
-from datetime import datetime
-import gc
-from .memory_limiter import limit_gpu_memory
-
-# Apply GPU memory limit immediately after importing
-limit_gpu_memory()
-=======
-import sys
-import sys
-import shutil
-from collections.abc import Mapping
-from datetime import datetime
-import gc
-from .memory_limiter import limit_gpu_memory
-
->>>>>>> ae7103c2
-
-# Function to find ComfyUI directories
-def get_comfyui_temp_dir():
-    """Dynamically find the ComfyUI temp directory"""
-    # First check using folder_paths if available
-    try:
-        import folder_paths
-        comfy_dir = os.path.dirname(os.path.dirname(os.path.abspath(folder_paths.__file__)))
-        temp_dir = os.path.join(comfy_dir, "temp")
-        return temp_dir
-    except:
-        pass
-    
-    # Try to locate based on current script location
-    try:
-        # This script is likely in a ComfyUI custom nodes directory
-        current_dir = os.path.dirname(os.path.abspath(__file__))
-        # Go up until we find the ComfyUI directory
-        potential_dir = current_dir
-        for _ in range(5):  # Limit to 5 levels up
-            if os.path.exists(os.path.join(potential_dir, "comfy.py")):
-                return os.path.join(potential_dir, "temp")
-            potential_dir = os.path.dirname(potential_dir)
-    except:
-        pass
-    
-    # Return None if we can't find it
-    return None
-
-# Function to clean up any ComfyUI temp directories
-def cleanup_comfyui_temp_directories():
-    """Find and clean up any ComfyUI temp directories"""
-    comfyui_temp = get_comfyui_temp_dir()
-    if not comfyui_temp:
-        print("Could not locate ComfyUI temp directory")
-        return
-    
-    comfyui_base = os.path.dirname(comfyui_temp)
-    
-    # Check for the main temp directory
-    if os.path.exists(comfyui_temp):
-        try:
-            shutil.rmtree(comfyui_temp)
-            print(f"Removed ComfyUI temp directory: {comfyui_temp}")
-        except Exception as e:
-            print(f"Could not remove {comfyui_temp}: {str(e)}")
-            # If we can't remove it, try to rename it
-            try:
-                backup_name = f"{comfyui_temp}_backup_{uuid.uuid4().hex[:8]}"
-                os.rename(comfyui_temp, backup_name)
-                print(f"Renamed {comfyui_temp} to {backup_name}")
-            except:
-                pass
-    
-    # Find and clean up any backup temp directories
-    try:
-        all_directories = [d for d in os.listdir(comfyui_base) if os.path.isdir(os.path.join(comfyui_base, d))]
-        for dirname in all_directories:
-            if dirname.startswith("temp_backup_"):
-                backup_path = os.path.join(comfyui_base, dirname)
-                try:
-                    shutil.rmtree(backup_path)
-                    print(f"Removed backup temp directory: {backup_path}")
-                except Exception as e:
-                    print(f"Could not remove backup dir {backup_path}: {str(e)}")
-    except Exception as e:
-        print(f"Error cleaning up temp directories: {str(e)}")
-
-# Create a module-level function to set up system-wide temp directory
-def init_temp_directories():
-    """Initialize global temporary directory settings"""
-    # First clean up any existing temp directories
-    cleanup_comfyui_temp_directories()
-    
-    # Generate a unique base directory for this module
-    system_temp = tempfile.gettempdir()
-    unique_id = str(uuid.uuid4())[:8]
-    temp_base_path = os.path.join(system_temp, f"latentsync_{unique_id}")
-    os.makedirs(temp_base_path, exist_ok=True)
-    
-    # Override environment variables that control temp directories
-    os.environ['TMPDIR'] = temp_base_path
-    os.environ['TEMP'] = temp_base_path
-    os.environ['TMP'] = temp_base_path
-    
-    # Force Python's tempfile module to use our directory
-    tempfile.tempdir = temp_base_path
-    
-    # Final check for ComfyUI temp directory
-    comfyui_temp = get_comfyui_temp_dir()
-    if comfyui_temp and os.path.exists(comfyui_temp):
-        try:
-            shutil.rmtree(comfyui_temp)
-            print(f"Removed ComfyUI temp directory: {comfyui_temp}")
-        except Exception as e:
-            print(f"Could not remove {comfyui_temp}, trying to rename: {str(e)}")
-            try:
-                backup_name = f"{comfyui_temp}_backup_{unique_id}"
-                os.rename(comfyui_temp, backup_name)
-                print(f"Renamed {comfyui_temp} to {backup_name}")
-                # Try to remove the renamed directory as well
-                try:
-                    shutil.rmtree(backup_name)
-                    print(f"Removed renamed temp directory: {backup_name}")
-                except:
-                    pass
-            except:
-                print(f"Failed to rename {comfyui_temp}")
-    
-    print(f"Set up system temp directory: {temp_base_path}")
-    return temp_base_path
-
-# Function to clean up everything when the module exits
-def module_cleanup():
-    """Clean up all resources when the module is unloaded"""
-    global MODULE_TEMP_DIR
-    
-    # Clean up our module temp directory
-    if MODULE_TEMP_DIR and os.path.exists(MODULE_TEMP_DIR):
-        try:
-            shutil.rmtree(MODULE_TEMP_DIR, ignore_errors=True)
-            print(f"Cleaned up module temp directory: {MODULE_TEMP_DIR}")
-        except:
-            pass
-    
-    # Do a final sweep for any ComfyUI temp directories
-    cleanup_comfyui_temp_directories()
-
-# Call this before anything else
-MODULE_TEMP_DIR = init_temp_directories()
-
-# Register the cleanup handler to run when Python exits
-import atexit
-atexit.register(module_cleanup)
-
-# Now import regular dependencies
-import math
-import torch
-import random
-import torchaudio
-import folder_paths
-import numpy as np
-import platform
-import subprocess
-import importlib.util
-import importlib.machinery
-import argparse
-from omegaconf import OmegaConf
-from PIL import Image
-from decimal import Decimal, ROUND_UP
-import requests
-
-# Modify folder_paths module to use our temp directory
-if hasattr(folder_paths, "get_temp_directory"):
-    original_get_temp = folder_paths.get_temp_directory
-    folder_paths.get_temp_directory = lambda: MODULE_TEMP_DIR
-else:
-    # Add the function if it doesn't exist
-    setattr(folder_paths, 'get_temp_directory', lambda: MODULE_TEMP_DIR)
-
-def import_inference_script(script_path):
-    """Import a Python file as a module using its file path."""
-    if not os.path.exists(script_path):
-        raise ImportError(f"Script not found: {script_path}")
-
-    module_name = "latentsync_inference"
-    spec = importlib.util.spec_from_file_location(module_name, script_path)
-    if spec is None:
-        raise ImportError(f"Failed to create module spec for {script_path}")
-
-    module = importlib.util.module_from_spec(spec)
-    sys.modules[module_name] = module
-
-    try:
-        spec.loader.exec_module(module)
-    except Exception as e:
-        del sys.modules[module_name]
-        raise ImportError(f"Failed to execute module: {str(e)}")
-
-    return module
-
-def check_ffmpeg():
-    try:
-        if platform.system() == "Windows":
-            # Check if ffmpeg exists in PATH
-            ffmpeg_path = shutil.which("ffmpeg.exe")
-            if ffmpeg_path is None:
-                # Look for ffmpeg in common locations
-                possible_paths = [
-                    os.path.join(os.environ.get("ProgramFiles", "C:\\Program Files"), "ffmpeg", "bin"),
-                    os.path.join(os.environ.get("ProgramFiles(x86)", "C:\\Program Files (x86)"), "ffmpeg", "bin"),
-                    os.path.join(os.path.dirname(os.path.abspath(__file__)), "ffmpeg", "bin"),
-                ]
-                for path in possible_paths:
-                    if os.path.exists(os.path.join(path, "ffmpeg.exe")):
-                        # Add to PATH
-                        os.environ["PATH"] = path + os.pathsep + os.environ.get("PATH", "")
-                        return True
-                print("FFmpeg not found. Please install FFmpeg and add it to PATH")
-                return False
-            return True
-        else:
-            subprocess.run(["ffmpeg", "-version"], capture_output=True, check=True)
-            return True
-    except (subprocess.CalledProcessError, FileNotFoundError):
-        print("FFmpeg not found. Please install FFmpeg")
-        return False
-
-def check_and_install_dependencies():
-    if not check_ffmpeg():
-        raise RuntimeError("FFmpeg is required but not found")
-
-    required_packages = [
-        'omegaconf',
-        'pytorch_lightning',
-        'transformers',
-        'accelerate',
-        'huggingface_hub',
-        'einops',
-        'diffusers',
-        'ffmpeg-python' 
-    ]
-
-    # Create a flag file to remember we've already installed packages
-    user_home = os.path.expanduser("~")
-    dependencies_installed_flag = os.path.join(user_home, ".latentsync16_dependencies_installed")
-    
-    # Skip installation if we've already done it before
-    if os.path.exists(dependencies_installed_flag):
-        print("Dependencies already installed from previous run")
-        return
-        
-    def is_package_installed(package_name):
-        return importlib.util.find_spec(package_name) is not None
-
-    def install_package(package):
-        python_exe = sys.executable
-        try:
-            subprocess.check_call([python_exe, '-m', 'pip', 'install', package],
-                                    stdout=subprocess.PIPE,
-                                    stderr=subprocess.PIPE)
-            print(f"Successfully installed {package}")
-        except subprocess.CalledProcessError as e:
-            print(f"Error installing {package}: {str(e)}")
-            raise RuntimeError(f"Failed to install required package: {package}")
-
-    missing_packages = []
-    for package in required_packages:
-        if not is_package_installed(package):
-            missing_packages.append(package)
-    
-    if missing_packages:
-        print(f"Installing missing dependencies: {', '.join(missing_packages)}")
-        for package in missing_packages:
-            try:
-                install_package(package)
-            except Exception as e:
-                print(f"Warning: Failed to install {package}: {str(e)}")
-                raise
-    else:
-        print("All dependencies are already installed")
-    
-    # Create flag file to remember we've installed packages
-    try:
-        with open(dependencies_installed_flag, "w") as f:
-            f.write("Dependencies installed on " + str(datetime.now()))
-        print("Recorded dependencies installation status")
-    except:
-        print("Failed to create dependencies flag file - might reinstall next time")
-
-def normalize_path(path):
-    """Normalize path to handle spaces and special characters"""
-    return os.path.normpath(path).replace('\\', '/')
-
-def get_ext_dir(subpath=None, mkdir=False):
-    """Get extension directory path, optionally with a subpath"""
-    # Get the directory containing this script
-    dir = os.path.dirname(os.path.abspath(__file__))
-    
-    # Special case for temp directories
-    if subpath and ("temp" in subpath.lower() or "tmp" in subpath.lower()):
-        # Use our global temp directory instead
-        global MODULE_TEMP_DIR
-        sub_temp = os.path.join(MODULE_TEMP_DIR, subpath)
-        if mkdir and not os.path.exists(sub_temp):
-            os.makedirs(sub_temp, exist_ok=True)
-        return sub_temp
-    
-    if subpath is not None:
-        dir = os.path.join(dir, subpath)
-
-    if mkdir and not os.path.exists(dir):
-        os.makedirs(dir, exist_ok=True)
-    
-    return dir
-
-def download_model(url, save_path):
-    """Download a model from a URL and save it to the specified path."""
-    os.makedirs(os.path.dirname(save_path), exist_ok=True)
-    response = requests.get(url, stream=True)
-    with open(save_path, "wb") as f:
-        for chunk in response.iter_content(chunk_size=8192):
-            f.write(chunk)
-
-def pre_download_models():
-    """Pre-download all required models and cache them properly."""
-    models = {
-        "s3fd-e19a316812.pth": "https://huggingface.co/vinthony/SadTalker/resolve/main/hub/checkpoints/s3fd-619a316812.pth",
-        # Add other models here
-    }
-
-    # Use a persistent location for model cache instead of temporary directory
-    # This ensures models are downloaded only once across all runs
-    user_home = os.path.expanduser("~")
-    persistent_cache_dir = os.path.join(user_home, ".latentsync16_models")
-    os.makedirs(persistent_cache_dir, exist_ok=True)
-    
-    for model_name, url in models.items():
-        save_path = os.path.join(persistent_cache_dir, model_name)
-        if not os.path.exists(save_path):
-            print(f"Model {model_name} not found in cache. Downloading...")
-            try:
-                download_model(url, save_path)
-                print(f"Successfully downloaded {model_name} to {save_path}")
-            except Exception as e:
-                print(f"Error downloading {model_name}: {str(e)}")
-                print(f"You may need to download it manually from {url}")
-        else:
-            print(f"Model {model_name} already exists in cache at {save_path}")
-    
-    # Return the cache directory so we can use it later
-    return persistent_cache_dir
-
-def get_latentsync_config_path(cur_dir):
-    """Automatically detect the best config file for LatentSync version"""
-    # Try 1.6 config first (512x512)
-    config_512 = os.path.join(cur_dir, "configs", "unet", "stage2_512.yaml")
-    if os.path.exists(config_512):
-        print("Using LatentSync 1.6 config (512x512)")
-        return config_512
-    
-    # Fallback to 1.5 config (256x256)
-    config_256 = os.path.join(cur_dir, "configs", "unet", "stage2.yaml")
-    if os.path.exists(config_256):
-        print("Using LatentSync 1.5 config (256x256)")
-        return config_256
-    
-    # If neither exists, default to 1.6
-    print("Config files not found, defaulting to LatentSync 1.6 config")
-    return config_512
-
-def setup_models():
-    """Setup and pre-download all required models."""
-    # Pre-download additional models to a persistent location
-    persistent_cache_dir = pre_download_models()
-
-    # Existing setup logic for LatentSync models
-    cur_dir = get_ext_dir()
-    ckpt_dir = os.path.join(cur_dir, "checkpoints")
-    whisper_dir = os.path.join(ckpt_dir, "whisper")
-    os.makedirs(ckpt_dir, exist_ok=True)
-    os.makedirs(whisper_dir, exist_ok=True)
-
-    # Create a temp_downloads directory in our system temp
-    temp_downloads = os.path.join(MODULE_TEMP_DIR, "downloads")
-    os.makedirs(temp_downloads, exist_ok=True)
-    
-    unet_path = os.path.join(ckpt_dir, "latentsync_unet.pt")
-    whisper_path = os.path.join(whisper_dir, "tiny.pt")
-
-    # Check if models exist in the persistent cache first and copy them if needed
-    cache_unet_path = os.path.join(persistent_cache_dir, "latentsync_unet.pt")
-    cache_whisper_path = os.path.join(persistent_cache_dir, "whisper/tiny.pt")
-    
-    if os.path.exists(cache_unet_path) and not os.path.exists(unet_path):
-        print(f"Copying unet model from cache {cache_unet_path} to {unet_path}")
-        shutil.copy2(cache_unet_path, unet_path)
-    
-    if os.path.exists(cache_whisper_path) and not os.path.exists(whisper_path):
-        print(f"Copying whisper model from cache {cache_whisper_path} to {whisper_path}")
-        os.makedirs(os.path.dirname(whisper_path), exist_ok=True)
-        shutil.copy2(cache_whisper_path, whisper_path)
-
-    # Only download if models aren't in the working directory and weren't in the cache
-    if not (os.path.exists(unet_path) and os.path.exists(whisper_path)):
-        print("Downloading required LatentSync 1.6 model checkpoints... This may take a while.")
-        try:
-            from huggingface_hub import snapshot_download
-            
-            # Download to the persistent cache first
-            snapshot_download(repo_id="ByteDance/LatentSync-1.6",
-                            allow_patterns=["latentsync_unet.pt", "whisper/tiny.pt"],
-                            local_dir=persistent_cache_dir, 
-                            local_dir_use_symlinks=False,
-                            cache_dir=temp_downloads)
-            
-            # Then copy to the working directory if needed
-            if not os.path.exists(unet_path) and os.path.exists(os.path.join(persistent_cache_dir, "latentsync_unet.pt")):
-                shutil.copy2(os.path.join(persistent_cache_dir, "latentsync_unet.pt"), unet_path)
-            
-            cache_whisper_tiny = os.path.join(persistent_cache_dir, "whisper/tiny.pt")
-            if not os.path.exists(whisper_path) and os.path.exists(cache_whisper_tiny):
-                os.makedirs(os.path.dirname(whisper_path), exist_ok=True)
-                shutil.copy2(cache_whisper_tiny, whisper_path)
-                
-            print("LatentSync 1.6 model checkpoints downloaded successfully!")
-        except Exception as e:
-            print(f"Error downloading models: {str(e)}")
-            print("\nPlease download models manually:")
-            print("1. Visit: https://huggingface.co/ByteDance/LatentSync-1.6")
-            print("2. Download: latentsync_unet.pt and whisper/tiny.pt")
-            print(f"3. Place them in: {ckpt_dir}")
-            print(f"   with whisper/tiny.pt in: {whisper_dir}")
-            raise RuntimeError("Model download failed. See instructions above.")
-
-class LatentSyncNode:
-    def __init__(self):
-        # Make sure our temp directory is the current one
-        global MODULE_TEMP_DIR
-        if not os.path.exists(MODULE_TEMP_DIR):
-            os.makedirs(MODULE_TEMP_DIR, exist_ok=True)
-        
-        # Ensure ComfyUI temp doesn't exist
-        comfyui_temp = "D:\\ComfyUI_windows\\temp"
-        if os.path.exists(comfyui_temp):
-            backup_name = f"{comfyui_temp}_backup_{uuid.uuid4().hex[:8]}"
-            try:
-                os.rename(comfyui_temp, backup_name)
-            except:
-                pass
-        
-        check_and_install_dependencies()
-        setup_models()
-
-    @classmethod
-    def INPUT_TYPES(s):
-        return {"required": {
-                    "images": ("IMAGE",),
-                    "audio": ("AUDIO", ),
-                    "seed": ("INT", {"default": 1247}),
-                    "lips_expression": ("FLOAT", {"default": 1.5, "min": 1.0, "max": 3.0, "step": 0.1}),
-                    "inference_steps": ("INT", {"default": 20, "min": 1, "max": 999, "step": 1}),
-                 },}
-
-    CATEGORY = "LatentSyncNode"
-
-    RETURN_TYPES = ("IMAGE", "AUDIO")
-    RETURN_NAMES = ("images", "audio") 
-    FUNCTION = "inference"
-
-    def process_batch(self, batch, use_mixed_precision=False):
-        with torch.cuda.amp.autocast(enabled=use_mixed_precision):
-            processed_batch = batch.float() / 255.0
-            if len(processed_batch.shape) == 3:
-                processed_batch = processed_batch.unsqueeze(0)
-            if processed_batch.shape[0] == 3:
-                processed_batch = processed_batch.permute(1, 2, 0)
-            if processed_batch.shape[-1] == 4:
-                processed_batch = processed_batch[..., :3]
-            return processed_batch
-
-    def inference(self, images, audio, seed, lips_expression=1.5, inference_steps=20):
-        # Use our module temp directory
-        global MODULE_TEMP_DIR
-        
-        # Get GPU capabilities and memory
-        device = torch.device('cuda' if torch.cuda.is_available() else 'cpu')
-        BATCH_SIZE = 4
-        use_mixed_precision = False
-        if torch.cuda.is_available():
-            gpu_mem = torch.cuda.get_device_properties(0).total_memory
-            # Convert to GB
-            gpu_mem_gb = gpu_mem / (1024 ** 3)
-
-            # Dynamically adjust batch size based on GPU memory
-            if gpu_mem_gb > 20:  # High-end GPUs
-                BATCH_SIZE = 32
-                enable_tf32 = True
-                use_mixed_precision = True
-            elif gpu_mem_gb > 8:  # Mid-range GPUs
-                BATCH_SIZE = 16
-                enable_tf32 = False
-                use_mixed_precision = True
-            else:  # Lower-end GPUs
-                BATCH_SIZE = 8
-                enable_tf32 = False
-                use_mixed_precision = False
-
-            # Set performance options based on GPU capability
-            torch.backends.cudnn.benchmark = True
-            if enable_tf32:
-                torch.backends.cuda.matmul.allow_tf32 = True
-                torch.backends.cudnn.allow_tf32 = True
-
-<<<<<<< HEAD
-            # Clear GPU cache before processing and set memory fraction
-            torch.cuda.empty_cache()
-            limit_gpu_memory()
-=======
-            # Clear GPU cache before processing and set memory fraction
-            torch.cuda.empty_cache()
-            limit_gpu_memory()
->>>>>>> ae7103c2
-
-        # Create a run-specific subdirectory in our temp directory
-        run_id = ''.join(random.choice("abcdefghijklmnopqrstuvwxyz") for _ in range(5))
-        temp_dir = os.path.join(MODULE_TEMP_DIR, f"run_{run_id}")
-        os.makedirs(temp_dir, exist_ok=True)
-        
-        # Ensure ComfyUI temp doesn't exist again (in case something recreated it)
-        comfyui_temp = "D:\\ComfyUI_windows\\temp"
-        if os.path.exists(comfyui_temp):
-            backup_name = f"{comfyui_temp}_backup_{uuid.uuid4().hex[:8]}"
-            try:
-                os.rename(comfyui_temp, backup_name)
-            except:
-                pass
-        
-        temp_video_path = None
-        output_video_path = None
-        audio_path = None
-
-        try:
-            # Create temporary file paths in our system temp directory
-            temp_video_path = os.path.join(temp_dir, f"temp_{run_id}.mp4")
-            output_video_path = os.path.join(temp_dir, f"latentsync_{run_id}_out.mp4")
-            audio_path = os.path.join(temp_dir, f"latentsync_{run_id}_audio.wav")
-            
-            # Get the extension directory
-            cur_dir = os.path.dirname(os.path.abspath(__file__))
-            
-<<<<<<< HEAD
-            # Process input frames entirely on CPU to avoid unnecessary GPU
-            # memory usage before inference
-            if isinstance(images, list):
-                frames_cpu = torch.stack(images).cpu()
-            else:
-                frames_cpu = images.cpu()
-
-            frames_uint8 = (frames_cpu * 255).to(torch.uint8)
-            del frames_cpu
-            if torch.cuda.is_available():
-                torch.cuda.empty_cache()
-=======
-            # Process input frames entirely on CPU to avoid unnecessary GPU
-            # memory usage before inference
-            if isinstance(images, list):
-                frames_cpu = torch.stack(images).cpu()
-            else:
-                frames_cpu = images.cpu()
-
-            frames_uint8 = (frames_cpu * 255).to(torch.uint8)
-            del frames_cpu
-            if torch.cuda.is_available():
-                torch.cuda.empty_cache()
->>>>>>> ae7103c2
-
-            # Process audio with device awareness
-            waveform = audio["waveform"].to(device)
-            sample_rate = audio["sample_rate"]
-            if waveform.dim() == 3:
-                waveform = waveform.squeeze(0)
-
-            if sample_rate != 16000:
-                new_sample_rate = 16000
-                resampler = torchaudio.transforms.Resample(
-                    orig_freq=sample_rate,
-                    new_freq=new_sample_rate
-                ).to(device)
-                waveform_16k = resampler(waveform)
-                waveform, sample_rate = waveform_16k, new_sample_rate
-
-            # Package resampled audio
-            resampled_audio = {
-                "waveform": waveform.unsqueeze(0),
-                "sample_rate": sample_rate
-            }
-            
-<<<<<<< HEAD
-            # Move waveform to CPU for saving
-            waveform_cpu = waveform.cpu()
-            torchaudio.save(audio_path, waveform_cpu, sample_rate)
-            del waveform_cpu
-            gc.collect()
-
-            # Write video frames
-            try:
-                import torchvision.io as io
-                io.write_video(temp_video_path, frames_uint8, fps=25, video_codec='h264')
-            except TypeError as e:
-                # Check if the error is specifically about macro_block_size
-                if "macro_block_size" in str(e):
-                    import imageio
-                    # Use imageio with macro_block_size parameter
-                    imageio.mimsave(temp_video_path, frames_uint8.numpy(), fps=25, codec='h264', macro_block_size=1)
-                else:
-                    # Fall back to original PyAV code for other TypeError issues
-                    import av
-                    container = av.open(temp_video_path, mode='w')
-                    stream = container.add_stream('h264', rate=25)
-                    stream.width = frames_uint8.shape[2]
-                    stream.height = frames_uint8.shape[1]
-
-                    for frame in frames_uint8:
-                        frame = av.VideoFrame.from_ndarray(frame.numpy(), format='rgb24')
-                        packet = stream.encode(frame)
-                        container.mux(packet)
-=======
-            # Move waveform to CPU for saving
-            waveform_cpu = waveform.cpu()
-            torchaudio.save(audio_path, waveform_cpu, sample_rate)
-            del waveform_cpu
-            gc.collect()
-
-            # Write video frames
-            try:
-                import torchvision.io as io
-                io.write_video(temp_video_path, frames_uint8, fps=25, video_codec='h264')
-            except TypeError as e:
-                # Check if the error is specifically about macro_block_size
-                if "macro_block_size" in str(e):
-                    import imageio
-                    # Use imageio with macro_block_size parameter
-                    imageio.mimsave(temp_video_path, frames_uint8.numpy(), fps=25, codec='h264', macro_block_size=1)
-                else:
-                    # Fall back to original PyAV code for other TypeError issues
-                    import av
-                    container = av.open(temp_video_path, mode='w')
-                    stream = container.add_stream('h264', rate=25)
-                    stream.width = frames_uint8.shape[2]
-                    stream.height = frames_uint8.shape[1]
-
-                    for frame in frames_uint8:
-                        frame = av.VideoFrame.from_ndarray(frame.numpy(), format='rgb24')
-                        packet = stream.encode(frame)
-                        container.mux(packet)
->>>>>>> ae7103c2
-
-                    packet = stream.encode(None)
-                    container.mux(packet)
-                    container.close()
-
-            del frames_uint8
-            gc.collect()
-
-            del frames_uint8
-            gc.collect()
-
-            # Define paths to required files and configs
-            inference_script_path = os.path.join(cur_dir, "scripts", "inference.py")
-            config_path = get_latentsync_config_path(cur_dir)
-            scheduler_config_path = os.path.join(cur_dir, "configs")
-            ckpt_path = os.path.join(cur_dir, "checkpoints", "latentsync_unet.pt")
-            whisper_ckpt_path = os.path.join(cur_dir, "checkpoints", "whisper", "tiny.pt")
-
-            # Create config and args
-            config = OmegaConf.load(config_path)
-
-            # Set the correct mask image path
-            mask_image_path = os.path.join(cur_dir, "latentsync", "utils", "mask.png")
-            # Make sure the mask image exists
-            if not os.path.exists(mask_image_path):
-                # Try to find it in the utils directory directly
-                alt_mask_path = os.path.join(cur_dir, "utils", "mask.png")
-                if os.path.exists(alt_mask_path):
-                    mask_image_path = alt_mask_path
-                else:
-                    print(f"Warning: Could not find mask image at expected locations")
-
-            # Set mask path in config
-            if hasattr(config, "data") and hasattr(config.data, "mask_image_path"):
-                config.data.mask_image_path = mask_image_path
-
-            args = argparse.Namespace(
-                unet_config_path=config_path,
-                inference_ckpt_path=ckpt_path,
-                video_path=temp_video_path,
-                audio_path=audio_path,
-                video_out_path=output_video_path,
-                seed=seed,
-                inference_steps=inference_steps,
-                guidance_scale=lips_expression,  # Using lips_expression for the guidance_scale
-                scheduler_config_path=scheduler_config_path,
-                whisper_ckpt_path=whisper_ckpt_path,
-                device=device,
-                batch_size=BATCH_SIZE,
-                use_mixed_precision=use_mixed_precision,
-                temp_dir=temp_dir,
-                mask_image_path=mask_image_path
-            )
-
-            # Set PYTHONPATH to include our directories 
-            package_root = os.path.dirname(cur_dir)
-            if package_root not in sys.path:
-                sys.path.insert(0, package_root)
-            if cur_dir not in sys.path:
-                sys.path.insert(0, cur_dir)
-
-            # Clean GPU cache before inference
-            if torch.cuda.is_available():
-                torch.cuda.empty_cache()
-                
-            # Check and prevent ComfyUI temp creation again
-            if os.path.exists(comfyui_temp):
-                try:
-                    os.rename(comfyui_temp, f"{comfyui_temp}_backup_{uuid.uuid4().hex[:8]}")
-                except:
-                    pass
-
-            # Import the inference module
-            inference_module = import_inference_script(inference_script_path)
-            
-            # Monkey patch any temp directory functions in the inference module
-            if hasattr(inference_module, 'get_temp_dir'):
-                inference_module.get_temp_dir = lambda *args, **kwargs: temp_dir
-                
-            # Create subdirectories that the inference module might expect
-            inference_temp = os.path.join(temp_dir, "temp")
-            os.makedirs(inference_temp, exist_ok=True)
-            
-<<<<<<< HEAD
-            # Run inference without gradient tracking to reduce memory usage
-            with torch.inference_mode():
-                inference_module.main(config, args)
-=======
-            # Run inference without gradient tracking to reduce memory usage
-            with torch.inference_mode():
-                inference_module.main(config, args)
->>>>>>> ae7103c2
-
-            # Clean GPU cache after inference
-            if torch.cuda.is_available():
-                torch.cuda.empty_cache()
-
-            # Verify output file exists
-            if not os.path.exists(output_video_path):
-                raise FileNotFoundError(f"Output video not found at: {output_video_path}")
-            
-            # Read the processed video - ensure it's loaded as CPU tensor
-            processed_frames = io.read_video(output_video_path, pts_unit='sec')[0]
-            processed_frames = processed_frames.float() / 255.0
-
-            # Ensure audio is on CPU before returning
-            if torch.cuda.is_available():
-                if hasattr(resampled_audio["waveform"], 'device') and resampled_audio["waveform"].device.type == 'cuda':
-                    resampled_audio["waveform"] = resampled_audio["waveform"].cpu()
-                if hasattr(processed_frames, 'device') and processed_frames.device.type == 'cuda':
-                    processed_frames = processed_frames.cpu()
-
-            return (processed_frames, resampled_audio)
-
-        except Exception as e:
-            print(f"Error during inference: {str(e)}")
-            import traceback
-            traceback.print_exc()
-            raise
-
-        finally:
-            # Clean up temporary files individually
-            for path in [temp_video_path, output_video_path, audio_path]:
-                if path and os.path.exists(path):
-                    try:
-                        os.remove(path)
-                        print(f"Removed temporary file: {path}")
-                    except Exception as e:
-                        print(f"Failed to remove {path}: {str(e)}")
-
-            # Remove temporary run directory
-            if temp_dir and os.path.exists(temp_dir):
-                try:
-                    shutil.rmtree(temp_dir, ignore_errors=True)
-                    print(f"Removed run temporary directory: {temp_dir}")
-                except Exception as e:
-                    print(f"Failed to remove temp run directory: {str(e)}")
-
-            # Clean up any ComfyUI temp directories again (in case they were created during execution)
-            cleanup_comfyui_temp_directories()
-
-            # Final GPU cache cleanup
-            if torch.cuda.is_available():
-                torch.cuda.empty_cache()
-
-class VideoLengthAdjuster:
-    @classmethod
-    def INPUT_TYPES(s):
-        return {
-            "required": {
-                "images": ("IMAGE",),
-                "audio": ("AUDIO",),
-                "mode": (["normal", "pingpong", "loop_to_audio"], {"default": "normal"}),
-                "fps": ("FLOAT", {"default": 25.0, "min": 1.0, "max": 120.0}),
-                "silent_padding_sec": ("FLOAT", {"default": 0.5, "min": 0.1, "max": 3.0, "step": 0.1}),
-            }
-        }
-
-    CATEGORY = "LatentSyncNode"
-    RETURN_TYPES = ("IMAGE", "AUDIO")
-    RETURN_NAMES = ("images", "audio")
-    FUNCTION = "adjust"
-
-    def adjust(self, images, audio, mode, fps=25.0, silent_padding_sec=0.5):
-        waveform = audio["waveform"].squeeze(0)
-        sample_rate = int(audio["sample_rate"])
-        original_frames = [images[i] for i in range(images.shape[0])] if isinstance(images, torch.Tensor) else images.copy()
-
-        if mode == "normal":
-            # Add silent padding to the audio and then trim video to match
-            audio_duration = waveform.shape[1] / sample_rate
-            
-            # Add silent padding to the audio
-            silence_samples = math.ceil(silent_padding_sec * sample_rate)
-            silence = torch.zeros((waveform.shape[0], silence_samples), dtype=waveform.dtype)
-            padded_audio = torch.cat([waveform, silence], dim=1)
-            
-            # Calculate required frames based on the padded audio
-            padded_audio_duration = (waveform.shape[1] + silence_samples) / sample_rate
-            required_frames = int(padded_audio_duration * fps)
-            
-            if len(original_frames) > required_frames:
-                # Trim video frames to match padded audio duration
-                adjusted_frames = original_frames[:required_frames]
-            else:
-                # If video is shorter than padded audio, keep all video frames
-                # and trim the audio accordingly
-                adjusted_frames = original_frames
-                required_samples = int(len(original_frames) / fps * sample_rate)
-                padded_audio = padded_audio[:, :required_samples]
-            
-            return (
-                torch.stack(adjusted_frames),
-                {"waveform": padded_audio.unsqueeze(0), "sample_rate": sample_rate}
-            )
-            
-            # This return statement is no longer needed as it's handled in the updated code
-
-        elif mode == "pingpong":
-            video_duration = len(original_frames) / fps
-            audio_duration = waveform.shape[1] / sample_rate
-            if audio_duration <= video_duration:
-                required_samples = int(video_duration * sample_rate)
-                silence = torch.zeros((waveform.shape[0], required_samples - waveform.shape[1]), dtype=waveform.dtype)
-                adjusted_audio = torch.cat([waveform, silence], dim=1)
-
-                return (
-                    torch.stack(original_frames),
-                    {"waveform": adjusted_audio.unsqueeze(0), "sample_rate": sample_rate}
-                )
-
-            else:
-                silence_samples = math.ceil(silent_padding_sec * sample_rate)
-                silence = torch.zeros((waveform.shape[0], silence_samples), dtype=waveform.dtype)
-                padded_audio = torch.cat([waveform, silence], dim=1)
-                total_duration = (waveform.shape[1] + silence_samples) / sample_rate
-                target_frames = math.ceil(total_duration * fps)
-                reversed_frames = original_frames[::-1][1:-1]  # Remove endpoints
-                frames = original_frames + reversed_frames
-                while len(frames) < target_frames:
-                    frames += frames[:target_frames - len(frames)]
-                return (
-                    torch.stack(frames[:target_frames]),
-                    {"waveform": padded_audio.unsqueeze(0), "sample_rate": sample_rate}
-                )
-
-        elif mode == "loop_to_audio":
-            # Add silent padding then simple loop
-            silence_samples = math.ceil(silent_padding_sec * sample_rate)
-            silence = torch.zeros((waveform.shape[0], silence_samples), dtype=waveform.dtype)
-            padded_audio = torch.cat([waveform, silence], dim=1)
-            total_duration = (waveform.shape[1] + silence_samples) / sample_rate
-            target_frames = math.ceil(total_duration * fps)
-
-            frames = original_frames.copy()
-            while len(frames) < target_frames:
-                frames += original_frames[:target_frames - len(frames)]
-            
-            return (
-                torch.stack(frames[:target_frames]),
-                {"waveform": padded_audio.unsqueeze(0), "sample_rate": sample_rate}
-            )
-
-
-
-# Node Mappings for ComfyUI
-NODE_CLASS_MAPPINGS = {
-    "LatentSyncNode": LatentSyncNode,
-    "VideoLengthAdjuster": VideoLengthAdjuster,
-}
-
-# Display Names for ComfyUI
-NODE_DISPLAY_NAME_MAPPINGS = {
-    "LatentSyncNode": "LatentSync1.6 Node",
-    "VideoLengthAdjuster": "Video Length Adjuster",
+import os
+import tempfile
+import torchaudio
+import uuid
+import sys
+import shutil
+from collections.abc import Mapping
+from datetime import datetime
+import gc
+from .memory_limiter import limit_gpu_memory
+
+# Apply GPU memory limit immediately after importing
+limit_gpu_memory()
+
+import sys
+import sys
+import shutil
+from collections.abc import Mapping
+from datetime import datetime
+import gc
+from .memory_limiter import limit_gpu_memory
+
+
+# Function to find ComfyUI directories
+def get_comfyui_temp_dir():
+    """Dynamically find the ComfyUI temp directory"""
+    # First check using folder_paths if available
+    try:
+        import folder_paths
+        comfy_dir = os.path.dirname(os.path.dirname(os.path.abspath(folder_paths.__file__)))
+        temp_dir = os.path.join(comfy_dir, "temp")
+        return temp_dir
+    except:
+        pass
+    
+    # Try to locate based on current script location
+    try:
+        # This script is likely in a ComfyUI custom nodes directory
+        current_dir = os.path.dirname(os.path.abspath(__file__))
+        # Go up until we find the ComfyUI directory
+        potential_dir = current_dir
+        for _ in range(5):  # Limit to 5 levels up
+            if os.path.exists(os.path.join(potential_dir, "comfy.py")):
+                return os.path.join(potential_dir, "temp")
+            potential_dir = os.path.dirname(potential_dir)
+    except:
+        pass
+    
+    # Return None if we can't find it
+    return None
+
+# Function to clean up any ComfyUI temp directories
+def cleanup_comfyui_temp_directories():
+    """Find and clean up any ComfyUI temp directories"""
+    comfyui_temp = get_comfyui_temp_dir()
+    if not comfyui_temp:
+        print("Could not locate ComfyUI temp directory")
+        return
+    
+    comfyui_base = os.path.dirname(comfyui_temp)
+    
+    # Check for the main temp directory
+    if os.path.exists(comfyui_temp):
+        try:
+            shutil.rmtree(comfyui_temp)
+            print(f"Removed ComfyUI temp directory: {comfyui_temp}")
+        except Exception as e:
+            print(f"Could not remove {comfyui_temp}: {str(e)}")
+            # If we can't remove it, try to rename it
+            try:
+                backup_name = f"{comfyui_temp}_backup_{uuid.uuid4().hex[:8]}"
+                os.rename(comfyui_temp, backup_name)
+                print(f"Renamed {comfyui_temp} to {backup_name}")
+            except:
+                pass
+    
+    # Find and clean up any backup temp directories
+    try:
+        all_directories = [d for d in os.listdir(comfyui_base) if os.path.isdir(os.path.join(comfyui_base, d))]
+        for dirname in all_directories:
+            if dirname.startswith("temp_backup_"):
+                backup_path = os.path.join(comfyui_base, dirname)
+                try:
+                    shutil.rmtree(backup_path)
+                    print(f"Removed backup temp directory: {backup_path}")
+                except Exception as e:
+                    print(f"Could not remove backup dir {backup_path}: {str(e)}")
+    except Exception as e:
+        print(f"Error cleaning up temp directories: {str(e)}")
+
+# Create a module-level function to set up system-wide temp directory
+def init_temp_directories():
+    """Initialize global temporary directory settings"""
+    # First clean up any existing temp directories
+    cleanup_comfyui_temp_directories()
+    
+    # Generate a unique base directory for this module
+    system_temp = tempfile.gettempdir()
+    unique_id = str(uuid.uuid4())[:8]
+    temp_base_path = os.path.join(system_temp, f"latentsync_{unique_id}")
+    os.makedirs(temp_base_path, exist_ok=True)
+    
+    # Override environment variables that control temp directories
+    os.environ['TMPDIR'] = temp_base_path
+    os.environ['TEMP'] = temp_base_path
+    os.environ['TMP'] = temp_base_path
+    
+    # Force Python's tempfile module to use our directory
+    tempfile.tempdir = temp_base_path
+    
+    # Final check for ComfyUI temp directory
+    comfyui_temp = get_comfyui_temp_dir()
+    if comfyui_temp and os.path.exists(comfyui_temp):
+        try:
+            shutil.rmtree(comfyui_temp)
+            print(f"Removed ComfyUI temp directory: {comfyui_temp}")
+        except Exception as e:
+            print(f"Could not remove {comfyui_temp}, trying to rename: {str(e)}")
+            try:
+                backup_name = f"{comfyui_temp}_backup_{unique_id}"
+                os.rename(comfyui_temp, backup_name)
+                print(f"Renamed {comfyui_temp} to {backup_name}")
+                # Try to remove the renamed directory as well
+                try:
+                    shutil.rmtree(backup_name)
+                    print(f"Removed renamed temp directory: {backup_name}")
+                except:
+                    pass
+            except:
+                print(f"Failed to rename {comfyui_temp}")
+    
+    print(f"Set up system temp directory: {temp_base_path}")
+    return temp_base_path
+
+# Function to clean up everything when the module exits
+def module_cleanup():
+    """Clean up all resources when the module is unloaded"""
+    global MODULE_TEMP_DIR
+    
+    # Clean up our module temp directory
+    if MODULE_TEMP_DIR and os.path.exists(MODULE_TEMP_DIR):
+        try:
+            shutil.rmtree(MODULE_TEMP_DIR, ignore_errors=True)
+            print(f"Cleaned up module temp directory: {MODULE_TEMP_DIR}")
+        except:
+            pass
+    
+    # Do a final sweep for any ComfyUI temp directories
+    cleanup_comfyui_temp_directories()
+
+# Call this before anything else
+MODULE_TEMP_DIR = init_temp_directories()
+
+# Register the cleanup handler to run when Python exits
+import atexit
+atexit.register(module_cleanup)
+
+# Now import regular dependencies
+import math
+import torch
+import random
+import torchaudio
+import folder_paths
+import numpy as np
+import platform
+import subprocess
+import importlib.util
+import importlib.machinery
+import argparse
+from omegaconf import OmegaConf
+from PIL import Image
+from decimal import Decimal, ROUND_UP
+import requests
+
+# Modify folder_paths module to use our temp directory
+if hasattr(folder_paths, "get_temp_directory"):
+    original_get_temp = folder_paths.get_temp_directory
+    folder_paths.get_temp_directory = lambda: MODULE_TEMP_DIR
+else:
+    # Add the function if it doesn't exist
+    setattr(folder_paths, 'get_temp_directory', lambda: MODULE_TEMP_DIR)
+
+def import_inference_script(script_path):
+    """Import a Python file as a module using its file path."""
+    if not os.path.exists(script_path):
+        raise ImportError(f"Script not found: {script_path}")
+
+    module_name = "latentsync_inference"
+    spec = importlib.util.spec_from_file_location(module_name, script_path)
+    if spec is None:
+        raise ImportError(f"Failed to create module spec for {script_path}")
+
+    module = importlib.util.module_from_spec(spec)
+    sys.modules[module_name] = module
+
+    try:
+        spec.loader.exec_module(module)
+    except Exception as e:
+        del sys.modules[module_name]
+        raise ImportError(f"Failed to execute module: {str(e)}")
+
+    return module
+
+def check_ffmpeg():
+    try:
+        if platform.system() == "Windows":
+            # Check if ffmpeg exists in PATH
+            ffmpeg_path = shutil.which("ffmpeg.exe")
+            if ffmpeg_path is None:
+                # Look for ffmpeg in common locations
+                possible_paths = [
+                    os.path.join(os.environ.get("ProgramFiles", "C:\\Program Files"), "ffmpeg", "bin"),
+                    os.path.join(os.environ.get("ProgramFiles(x86)", "C:\\Program Files (x86)"), "ffmpeg", "bin"),
+                    os.path.join(os.path.dirname(os.path.abspath(__file__)), "ffmpeg", "bin"),
+                ]
+                for path in possible_paths:
+                    if os.path.exists(os.path.join(path, "ffmpeg.exe")):
+                        # Add to PATH
+                        os.environ["PATH"] = path + os.pathsep + os.environ.get("PATH", "")
+                        return True
+                print("FFmpeg not found. Please install FFmpeg and add it to PATH")
+                return False
+            return True
+        else:
+            subprocess.run(["ffmpeg", "-version"], capture_output=True, check=True)
+            return True
+    except (subprocess.CalledProcessError, FileNotFoundError):
+        print("FFmpeg not found. Please install FFmpeg")
+        return False
+
+def check_and_install_dependencies():
+    if not check_ffmpeg():
+        raise RuntimeError("FFmpeg is required but not found")
+
+    required_packages = [
+        'omegaconf',
+        'pytorch_lightning',
+        'transformers',
+        'accelerate',
+        'huggingface_hub',
+        'einops',
+        'diffusers',
+        'ffmpeg-python' 
+    ]
+
+    # Create a flag file to remember we've already installed packages
+    user_home = os.path.expanduser("~")
+    dependencies_installed_flag = os.path.join(user_home, ".latentsync16_dependencies_installed")
+    
+    # Skip installation if we've already done it before
+    if os.path.exists(dependencies_installed_flag):
+        print("Dependencies already installed from previous run")
+        return
+        
+    def is_package_installed(package_name):
+        return importlib.util.find_spec(package_name) is not None
+
+    def install_package(package):
+        python_exe = sys.executable
+        try:
+            subprocess.check_call([python_exe, '-m', 'pip', 'install', package],
+                                    stdout=subprocess.PIPE,
+                                    stderr=subprocess.PIPE)
+            print(f"Successfully installed {package}")
+        except subprocess.CalledProcessError as e:
+            print(f"Error installing {package}: {str(e)}")
+            raise RuntimeError(f"Failed to install required package: {package}")
+
+    missing_packages = []
+    for package in required_packages:
+        if not is_package_installed(package):
+            missing_packages.append(package)
+    
+    if missing_packages:
+        print(f"Installing missing dependencies: {', '.join(missing_packages)}")
+        for package in missing_packages:
+            try:
+                install_package(package)
+            except Exception as e:
+                print(f"Warning: Failed to install {package}: {str(e)}")
+                raise
+    else:
+        print("All dependencies are already installed")
+    
+    # Create flag file to remember we've installed packages
+    try:
+        with open(dependencies_installed_flag, "w") as f:
+            f.write("Dependencies installed on " + str(datetime.now()))
+        print("Recorded dependencies installation status")
+    except:
+        print("Failed to create dependencies flag file - might reinstall next time")
+
+def normalize_path(path):
+    """Normalize path to handle spaces and special characters"""
+    return os.path.normpath(path).replace('\\', '/')
+
+def get_ext_dir(subpath=None, mkdir=False):
+    """Get extension directory path, optionally with a subpath"""
+    # Get the directory containing this script
+    dir = os.path.dirname(os.path.abspath(__file__))
+    
+    # Special case for temp directories
+    if subpath and ("temp" in subpath.lower() or "tmp" in subpath.lower()):
+        # Use our global temp directory instead
+        global MODULE_TEMP_DIR
+        sub_temp = os.path.join(MODULE_TEMP_DIR, subpath)
+        if mkdir and not os.path.exists(sub_temp):
+            os.makedirs(sub_temp, exist_ok=True)
+        return sub_temp
+    
+    if subpath is not None:
+        dir = os.path.join(dir, subpath)
+
+    if mkdir and not os.path.exists(dir):
+        os.makedirs(dir, exist_ok=True)
+    
+    return dir
+
+def download_model(url, save_path):
+    """Download a model from a URL and save it to the specified path."""
+    os.makedirs(os.path.dirname(save_path), exist_ok=True)
+    response = requests.get(url, stream=True)
+    with open(save_path, "wb") as f:
+        for chunk in response.iter_content(chunk_size=8192):
+            f.write(chunk)
+
+def pre_download_models():
+    """Pre-download all required models and cache them properly."""
+    models = {
+        "s3fd-e19a316812.pth": "https://huggingface.co/vinthony/SadTalker/resolve/main/hub/checkpoints/s3fd-619a316812.pth",
+        # Add other models here
+    }
+
+    # Use a persistent location for model cache instead of temporary directory
+    # This ensures models are downloaded only once across all runs
+    user_home = os.path.expanduser("~")
+    persistent_cache_dir = os.path.join(user_home, ".latentsync16_models")
+    os.makedirs(persistent_cache_dir, exist_ok=True)
+    
+    for model_name, url in models.items():
+        save_path = os.path.join(persistent_cache_dir, model_name)
+        if not os.path.exists(save_path):
+            print(f"Model {model_name} not found in cache. Downloading...")
+            try:
+                download_model(url, save_path)
+                print(f"Successfully downloaded {model_name} to {save_path}")
+            except Exception as e:
+                print(f"Error downloading {model_name}: {str(e)}")
+                print(f"You may need to download it manually from {url}")
+        else:
+            print(f"Model {model_name} already exists in cache at {save_path}")
+    
+    # Return the cache directory so we can use it later
+    return persistent_cache_dir
+
+def get_latentsync_config_path(cur_dir):
+    """Automatically detect the best config file for LatentSync version"""
+    # Try 1.6 config first (512x512)
+    config_512 = os.path.join(cur_dir, "configs", "unet", "stage2_512.yaml")
+    if os.path.exists(config_512):
+        print("Using LatentSync 1.6 config (512x512)")
+        return config_512
+    
+    # Fallback to 1.5 config (256x256)
+    config_256 = os.path.join(cur_dir, "configs", "unet", "stage2.yaml")
+    if os.path.exists(config_256):
+        print("Using LatentSync 1.5 config (256x256)")
+        return config_256
+    
+    # If neither exists, default to 1.6
+    print("Config files not found, defaulting to LatentSync 1.6 config")
+    return config_512
+
+def setup_models():
+    """Setup and pre-download all required models."""
+    # Pre-download additional models to a persistent location
+    persistent_cache_dir = pre_download_models()
+
+    # Existing setup logic for LatentSync models
+    cur_dir = get_ext_dir()
+    ckpt_dir = os.path.join(cur_dir, "checkpoints")
+    whisper_dir = os.path.join(ckpt_dir, "whisper")
+    os.makedirs(ckpt_dir, exist_ok=True)
+    os.makedirs(whisper_dir, exist_ok=True)
+
+    # Create a temp_downloads directory in our system temp
+    temp_downloads = os.path.join(MODULE_TEMP_DIR, "downloads")
+    os.makedirs(temp_downloads, exist_ok=True)
+    
+    unet_path = os.path.join(ckpt_dir, "latentsync_unet.pt")
+    whisper_path = os.path.join(whisper_dir, "tiny.pt")
+
+    # Check if models exist in the persistent cache first and copy them if needed
+    cache_unet_path = os.path.join(persistent_cache_dir, "latentsync_unet.pt")
+    cache_whisper_path = os.path.join(persistent_cache_dir, "whisper/tiny.pt")
+    
+    if os.path.exists(cache_unet_path) and not os.path.exists(unet_path):
+        print(f"Copying unet model from cache {cache_unet_path} to {unet_path}")
+        shutil.copy2(cache_unet_path, unet_path)
+    
+    if os.path.exists(cache_whisper_path) and not os.path.exists(whisper_path):
+        print(f"Copying whisper model from cache {cache_whisper_path} to {whisper_path}")
+        os.makedirs(os.path.dirname(whisper_path), exist_ok=True)
+        shutil.copy2(cache_whisper_path, whisper_path)
+
+    # Only download if models aren't in the working directory and weren't in the cache
+    if not (os.path.exists(unet_path) and os.path.exists(whisper_path)):
+        print("Downloading required LatentSync 1.6 model checkpoints... This may take a while.")
+        try:
+            from huggingface_hub import snapshot_download
+            
+            # Download to the persistent cache first
+            snapshot_download(repo_id="ByteDance/LatentSync-1.6",
+                            allow_patterns=["latentsync_unet.pt", "whisper/tiny.pt"],
+                            local_dir=persistent_cache_dir, 
+                            local_dir_use_symlinks=False,
+                            cache_dir=temp_downloads)
+            
+            # Then copy to the working directory if needed
+            if not os.path.exists(unet_path) and os.path.exists(os.path.join(persistent_cache_dir, "latentsync_unet.pt")):
+                shutil.copy2(os.path.join(persistent_cache_dir, "latentsync_unet.pt"), unet_path)
+            
+            cache_whisper_tiny = os.path.join(persistent_cache_dir, "whisper/tiny.pt")
+            if not os.path.exists(whisper_path) and os.path.exists(cache_whisper_tiny):
+                os.makedirs(os.path.dirname(whisper_path), exist_ok=True)
+                shutil.copy2(cache_whisper_tiny, whisper_path)
+                
+            print("LatentSync 1.6 model checkpoints downloaded successfully!")
+        except Exception as e:
+            print(f"Error downloading models: {str(e)}")
+            print("\nPlease download models manually:")
+            print("1. Visit: https://huggingface.co/ByteDance/LatentSync-1.6")
+            print("2. Download: latentsync_unet.pt and whisper/tiny.pt")
+            print(f"3. Place them in: {ckpt_dir}")
+            print(f"   with whisper/tiny.pt in: {whisper_dir}")
+            raise RuntimeError("Model download failed. See instructions above.")
+
+class LatentSyncNode:
+    def __init__(self):
+        # Make sure our temp directory is the current one
+        global MODULE_TEMP_DIR
+        if not os.path.exists(MODULE_TEMP_DIR):
+            os.makedirs(MODULE_TEMP_DIR, exist_ok=True)
+        
+        # Ensure ComfyUI temp doesn't exist
+        comfyui_temp = "D:\\ComfyUI_windows\\temp"
+        if os.path.exists(comfyui_temp):
+            backup_name = f"{comfyui_temp}_backup_{uuid.uuid4().hex[:8]}"
+            try:
+                os.rename(comfyui_temp, backup_name)
+            except:
+                pass
+        
+        check_and_install_dependencies()
+        setup_models()
+
+    @classmethod
+    def INPUT_TYPES(s):
+        return {"required": {
+                    "images": ("IMAGE",),
+                    "audio": ("AUDIO", ),
+                    "seed": ("INT", {"default": 1247}),
+                    "lips_expression": ("FLOAT", {"default": 1.5, "min": 1.0, "max": 3.0, "step": 0.1}),
+                    "inference_steps": ("INT", {"default": 20, "min": 1, "max": 999, "step": 1}),
+                 },}
+
+    CATEGORY = "LatentSyncNode"
+
+    RETURN_TYPES = ("IMAGE", "AUDIO")
+    RETURN_NAMES = ("images", "audio") 
+    FUNCTION = "inference"
+
+    def process_batch(self, batch, use_mixed_precision=False):
+        with torch.cuda.amp.autocast(enabled=use_mixed_precision):
+            processed_batch = batch.float() / 255.0
+            if len(processed_batch.shape) == 3:
+                processed_batch = processed_batch.unsqueeze(0)
+            if processed_batch.shape[0] == 3:
+                processed_batch = processed_batch.permute(1, 2, 0)
+            if processed_batch.shape[-1] == 4:
+                processed_batch = processed_batch[..., :3]
+            return processed_batch
+
+    def inference(self, images, audio, seed, lips_expression=1.5, inference_steps=20):
+        # Use our module temp directory
+        global MODULE_TEMP_DIR
+        
+        # Get GPU capabilities and memory
+        device = torch.device('cuda' if torch.cuda.is_available() else 'cpu')
+        BATCH_SIZE = 4
+        use_mixed_precision = False
+        if torch.cuda.is_available():
+            gpu_mem = torch.cuda.get_device_properties(0).total_memory
+            # Convert to GB
+            gpu_mem_gb = gpu_mem / (1024 ** 3)
+
+            # Dynamically adjust batch size based on GPU memory
+            if gpu_mem_gb > 20:  # High-end GPUs
+                BATCH_SIZE = 32
+                enable_tf32 = True
+                use_mixed_precision = True
+            elif gpu_mem_gb > 8:  # Mid-range GPUs
+                BATCH_SIZE = 16
+                enable_tf32 = False
+                use_mixed_precision = True
+            else:  # Lower-end GPUs
+                BATCH_SIZE = 8
+                enable_tf32 = False
+                use_mixed_precision = False
+
+            # Set performance options based on GPU capability
+            torch.backends.cudnn.benchmark = True
+            if enable_tf32:
+                torch.backends.cuda.matmul.allow_tf32 = True
+                torch.backends.cudnn.allow_tf32 = True
+
+            # Clear GPU cache before processing and set memory fraction
+            torch.cuda.empty_cache()
+            limit_gpu_memory()
+
+            # Clear GPU cache before processing and set memory fraction
+            torch.cuda.empty_cache()
+            limit_gpu_memory()
+
+
+        # Create a run-specific subdirectory in our temp directory
+        run_id = ''.join(random.choice("abcdefghijklmnopqrstuvwxyz") for _ in range(5))
+        temp_dir = os.path.join(MODULE_TEMP_DIR, f"run_{run_id}")
+        os.makedirs(temp_dir, exist_ok=True)
+        
+        # Ensure ComfyUI temp doesn't exist again (in case something recreated it)
+        comfyui_temp = "D:\\ComfyUI_windows\\temp"
+        if os.path.exists(comfyui_temp):
+            backup_name = f"{comfyui_temp}_backup_{uuid.uuid4().hex[:8]}"
+            try:
+                os.rename(comfyui_temp, backup_name)
+            except:
+                pass
+        
+        temp_video_path = None
+        output_video_path = None
+        audio_path = None
+
+        try:
+            # Create temporary file paths in our system temp directory
+            temp_video_path = os.path.join(temp_dir, f"temp_{run_id}.mp4")
+            output_video_path = os.path.join(temp_dir, f"latentsync_{run_id}_out.mp4")
+            audio_path = os.path.join(temp_dir, f"latentsync_{run_id}_audio.wav")
+            
+            # Get the extension directory
+            cur_dir = os.path.dirname(os.path.abspath(__file__))
+            
+            # Process input frames entirely on CPU to avoid unnecessary GPU
+            # memory usage before inference
+            if isinstance(images, list):
+                frames_cpu = torch.stack(images).cpu()
+            else:
+                frames_cpu = images.cpu()
+
+            frames_uint8 = (frames_cpu * 255).to(torch.uint8)
+            del frames_cpu
+            if torch.cuda.is_available():
+                torch.cuda.empty_cache()
+
+            # Process input frames entirely on CPU to avoid unnecessary GPU
+            # memory usage before inference
+            if isinstance(images, list):
+                frames_cpu = torch.stack(images).cpu()
+            else:
+                frames_cpu = images.cpu()
+
+            frames_uint8 = (frames_cpu * 255).to(torch.uint8)
+            del frames_cpu
+            if torch.cuda.is_available():
+                torch.cuda.empty_cache()
+
+            # Process audio with device awareness
+            waveform = audio["waveform"].to(device)
+            sample_rate = audio["sample_rate"]
+            if waveform.dim() == 3:
+                waveform = waveform.squeeze(0)
+
+            if sample_rate != 16000:
+                new_sample_rate = 16000
+                resampler = torchaudio.transforms.Resample(
+                    orig_freq=sample_rate,
+                    new_freq=new_sample_rate
+                ).to(device)
+                waveform_16k = resampler(waveform)
+                waveform, sample_rate = waveform_16k, new_sample_rate
+
+            # Package resampled audio
+            resampled_audio = {
+                "waveform": waveform.unsqueeze(0),
+                "sample_rate": sample_rate
+            }
+            
+            # Move waveform to CPU for saving
+            waveform_cpu = waveform.cpu()
+            torchaudio.save(audio_path, waveform_cpu, sample_rate)
+            del waveform_cpu
+            gc.collect()
+
+            # Write video frames
+            try:
+                import torchvision.io as io
+                io.write_video(temp_video_path, frames_uint8, fps=25, video_codec='h264')
+            except TypeError as e:
+                # Check if the error is specifically about macro_block_size
+                if "macro_block_size" in str(e):
+                    import imageio
+                    # Use imageio with macro_block_size parameter
+                    imageio.mimsave(temp_video_path, frames_uint8.numpy(), fps=25, codec='h264', macro_block_size=1)
+                else:
+                    # Fall back to original PyAV code for other TypeError issues
+                    import av
+                    container = av.open(temp_video_path, mode='w')
+                    stream = container.add_stream('h264', rate=25)
+                    stream.width = frames_uint8.shape[2]
+                    stream.height = frames_uint8.shape[1]
+
+                    for frame in frames_uint8:
+                        frame = av.VideoFrame.from_ndarray(frame.numpy(), format='rgb24')
+                        packet = stream.encode(frame)
+                        container.mux(packet)
+
+            # Move waveform to CPU for saving
+            waveform_cpu = waveform.cpu()
+            torchaudio.save(audio_path, waveform_cpu, sample_rate)
+            del waveform_cpu
+            gc.collect()
+
+            # Write video frames
+            try:
+                import torchvision.io as io
+                io.write_video(temp_video_path, frames_uint8, fps=25, video_codec='h264')
+            except TypeError as e:
+                # Check if the error is specifically about macro_block_size
+                if "macro_block_size" in str(e):
+                    import imageio
+                    # Use imageio with macro_block_size parameter
+                    imageio.mimsave(temp_video_path, frames_uint8.numpy(), fps=25, codec='h264', macro_block_size=1)
+                else:
+                    # Fall back to original PyAV code for other TypeError issues
+                    import av
+                    container = av.open(temp_video_path, mode='w')
+                    stream = container.add_stream('h264', rate=25)
+                    stream.width = frames_uint8.shape[2]
+                    stream.height = frames_uint8.shape[1]
+
+                    for frame in frames_uint8:
+                        frame = av.VideoFrame.from_ndarray(frame.numpy(), format='rgb24')
+                        packet = stream.encode(frame)
+                        container.mux(packet)
+
+                    packet = stream.encode(None)
+                    container.mux(packet)
+                    container.close()
+
+            del frames_uint8
+            gc.collect()
+
+            del frames_uint8
+            gc.collect()
+
+            # Define paths to required files and configs
+            inference_script_path = os.path.join(cur_dir, "scripts", "inference.py")
+            config_path = get_latentsync_config_path(cur_dir)
+            scheduler_config_path = os.path.join(cur_dir, "configs")
+            ckpt_path = os.path.join(cur_dir, "checkpoints", "latentsync_unet.pt")
+            whisper_ckpt_path = os.path.join(cur_dir, "checkpoints", "whisper", "tiny.pt")
+
+            # Create config and args
+            config = OmegaConf.load(config_path)
+
+            # Set the correct mask image path
+            mask_image_path = os.path.join(cur_dir, "latentsync", "utils", "mask.png")
+            # Make sure the mask image exists
+            if not os.path.exists(mask_image_path):
+                # Try to find it in the utils directory directly
+                alt_mask_path = os.path.join(cur_dir, "utils", "mask.png")
+                if os.path.exists(alt_mask_path):
+                    mask_image_path = alt_mask_path
+                else:
+                    print(f"Warning: Could not find mask image at expected locations")
+
+            # Set mask path in config
+            if hasattr(config, "data") and hasattr(config.data, "mask_image_path"):
+                config.data.mask_image_path = mask_image_path
+
+            args = argparse.Namespace(
+                unet_config_path=config_path,
+                inference_ckpt_path=ckpt_path,
+                video_path=temp_video_path,
+                audio_path=audio_path,
+                video_out_path=output_video_path,
+                seed=seed,
+                inference_steps=inference_steps,
+                guidance_scale=lips_expression,  # Using lips_expression for the guidance_scale
+                scheduler_config_path=scheduler_config_path,
+                whisper_ckpt_path=whisper_ckpt_path,
+                device=device,
+                batch_size=BATCH_SIZE,
+                use_mixed_precision=use_mixed_precision,
+                temp_dir=temp_dir,
+                mask_image_path=mask_image_path
+            )
+
+            # Set PYTHONPATH to include our directories 
+            package_root = os.path.dirname(cur_dir)
+            if package_root not in sys.path:
+                sys.path.insert(0, package_root)
+            if cur_dir not in sys.path:
+                sys.path.insert(0, cur_dir)
+
+            # Clean GPU cache before inference
+            if torch.cuda.is_available():
+                torch.cuda.empty_cache()
+                
+            # Check and prevent ComfyUI temp creation again
+            if os.path.exists(comfyui_temp):
+                try:
+                    os.rename(comfyui_temp, f"{comfyui_temp}_backup_{uuid.uuid4().hex[:8]}")
+                except:
+                    pass
+
+            # Import the inference module
+            inference_module = import_inference_script(inference_script_path)
+            
+            # Monkey patch any temp directory functions in the inference module
+            if hasattr(inference_module, 'get_temp_dir'):
+                inference_module.get_temp_dir = lambda *args, **kwargs: temp_dir
+                
+            # Create subdirectories that the inference module might expect
+            inference_temp = os.path.join(temp_dir, "temp")
+            os.makedirs(inference_temp, exist_ok=True)
+            
+            # Run inference without gradient tracking to reduce memory usage
+            with torch.inference_mode():
+                inference_module.main(config, args)
+
+            # Run inference without gradient tracking to reduce memory usage
+            with torch.inference_mode():
+                inference_module.main(config, args)
+
+            # Clean GPU cache after inference
+            if torch.cuda.is_available():
+                torch.cuda.empty_cache()
+
+            # Verify output file exists
+            if not os.path.exists(output_video_path):
+                raise FileNotFoundError(f"Output video not found at: {output_video_path}")
+            
+            # Read the processed video - ensure it's loaded as CPU tensor
+            processed_frames = io.read_video(output_video_path, pts_unit='sec')[0]
+            processed_frames = processed_frames.float() / 255.0
+
+            # Ensure audio is on CPU before returning
+            if torch.cuda.is_available():
+                if hasattr(resampled_audio["waveform"], 'device') and resampled_audio["waveform"].device.type == 'cuda':
+                    resampled_audio["waveform"] = resampled_audio["waveform"].cpu()
+                if hasattr(processed_frames, 'device') and processed_frames.device.type == 'cuda':
+                    processed_frames = processed_frames.cpu()
+
+            return (processed_frames, resampled_audio)
+
+        except Exception as e:
+            print(f"Error during inference: {str(e)}")
+            import traceback
+            traceback.print_exc()
+            raise
+
+        finally:
+            # Clean up temporary files individually
+            for path in [temp_video_path, output_video_path, audio_path]:
+                if path and os.path.exists(path):
+                    try:
+                        os.remove(path)
+                        print(f"Removed temporary file: {path}")
+                    except Exception as e:
+                        print(f"Failed to remove {path}: {str(e)}")
+
+            # Remove temporary run directory
+            if temp_dir and os.path.exists(temp_dir):
+                try:
+                    shutil.rmtree(temp_dir, ignore_errors=True)
+                    print(f"Removed run temporary directory: {temp_dir}")
+                except Exception as e:
+                    print(f"Failed to remove temp run directory: {str(e)}")
+
+            # Clean up any ComfyUI temp directories again (in case they were created during execution)
+            cleanup_comfyui_temp_directories()
+
+            # Final GPU cache cleanup
+            if torch.cuda.is_available():
+                torch.cuda.empty_cache()
+
+class VideoLengthAdjuster:
+    @classmethod
+    def INPUT_TYPES(s):
+        return {
+            "required": {
+                "images": ("IMAGE",),
+                "audio": ("AUDIO",),
+                "mode": (["normal", "pingpong", "loop_to_audio"], {"default": "normal"}),
+                "fps": ("FLOAT", {"default": 25.0, "min": 1.0, "max": 120.0}),
+                "silent_padding_sec": ("FLOAT", {"default": 0.5, "min": 0.1, "max": 3.0, "step": 0.1}),
+            }
+        }
+
+    CATEGORY = "LatentSyncNode"
+    RETURN_TYPES = ("IMAGE", "AUDIO")
+    RETURN_NAMES = ("images", "audio")
+    FUNCTION = "adjust"
+
+    def adjust(self, images, audio, mode, fps=25.0, silent_padding_sec=0.5):
+        waveform = audio["waveform"].squeeze(0)
+        sample_rate = int(audio["sample_rate"])
+        original_frames = [images[i] for i in range(images.shape[0])] if isinstance(images, torch.Tensor) else images.copy()
+
+        if mode == "normal":
+            # Add silent padding to the audio and then trim video to match
+            audio_duration = waveform.shape[1] / sample_rate
+            
+            # Add silent padding to the audio
+            silence_samples = math.ceil(silent_padding_sec * sample_rate)
+            silence = torch.zeros((waveform.shape[0], silence_samples), dtype=waveform.dtype)
+            padded_audio = torch.cat([waveform, silence], dim=1)
+            
+            # Calculate required frames based on the padded audio
+            padded_audio_duration = (waveform.shape[1] + silence_samples) / sample_rate
+            required_frames = int(padded_audio_duration * fps)
+            
+            if len(original_frames) > required_frames:
+                # Trim video frames to match padded audio duration
+                adjusted_frames = original_frames[:required_frames]
+            else:
+                # If video is shorter than padded audio, keep all video frames
+                # and trim the audio accordingly
+                adjusted_frames = original_frames
+                required_samples = int(len(original_frames) / fps * sample_rate)
+                padded_audio = padded_audio[:, :required_samples]
+            
+            return (
+                torch.stack(adjusted_frames),
+                {"waveform": padded_audio.unsqueeze(0), "sample_rate": sample_rate}
+            )
+            
+            # This return statement is no longer needed as it's handled in the updated code
+
+        elif mode == "pingpong":
+            video_duration = len(original_frames) / fps
+            audio_duration = waveform.shape[1] / sample_rate
+            if audio_duration <= video_duration:
+                required_samples = int(video_duration * sample_rate)
+                silence = torch.zeros((waveform.shape[0], required_samples - waveform.shape[1]), dtype=waveform.dtype)
+                adjusted_audio = torch.cat([waveform, silence], dim=1)
+
+                return (
+                    torch.stack(original_frames),
+                    {"waveform": adjusted_audio.unsqueeze(0), "sample_rate": sample_rate}
+                )
+
+            else:
+                silence_samples = math.ceil(silent_padding_sec * sample_rate)
+                silence = torch.zeros((waveform.shape[0], silence_samples), dtype=waveform.dtype)
+                padded_audio = torch.cat([waveform, silence], dim=1)
+                total_duration = (waveform.shape[1] + silence_samples) / sample_rate
+                target_frames = math.ceil(total_duration * fps)
+                reversed_frames = original_frames[::-1][1:-1]  # Remove endpoints
+                frames = original_frames + reversed_frames
+                while len(frames) < target_frames:
+                    frames += frames[:target_frames - len(frames)]
+                return (
+                    torch.stack(frames[:target_frames]),
+                    {"waveform": padded_audio.unsqueeze(0), "sample_rate": sample_rate}
+                )
+
+        elif mode == "loop_to_audio":
+            # Add silent padding then simple loop
+            silence_samples = math.ceil(silent_padding_sec * sample_rate)
+            silence = torch.zeros((waveform.shape[0], silence_samples), dtype=waveform.dtype)
+            padded_audio = torch.cat([waveform, silence], dim=1)
+            total_duration = (waveform.shape[1] + silence_samples) / sample_rate
+            target_frames = math.ceil(total_duration * fps)
+
+            frames = original_frames.copy()
+            while len(frames) < target_frames:
+                frames += original_frames[:target_frames - len(frames)]
+            
+            return (
+                torch.stack(frames[:target_frames]),
+                {"waveform": padded_audio.unsqueeze(0), "sample_rate": sample_rate}
+            )
+
+
+
+# Node Mappings for ComfyUI
+NODE_CLASS_MAPPINGS = {
+    "LatentSyncNode": LatentSyncNode,
+    "VideoLengthAdjuster": VideoLengthAdjuster,
+}
+
+# Display Names for ComfyUI
+NODE_DISPLAY_NAME_MAPPINGS = {
+    "LatentSyncNode": "LatentSync1.6 Node",
+    "VideoLengthAdjuster": "Video Length Adjuster",
 }